﻿using System.Collections.Generic;
using System.Diagnostics;
using System.Linq;
using Confuser.Core;
using Confuser.Renamer.References;
using Confuser.Renamer.Services;
using dnlib.DotNet;
using dnlib.DotNet.Emit;
using dnlib.DotNet.MD;
using Microsoft.Extensions.DependencyInjection;
using Microsoft.Extensions.Logging;

namespace Confuser.Renamer.Analyzers {
<<<<<<< HEAD
	internal class TypeBlobAnalyzer : IRenamer {
		public void Analyze(IConfuserContext context, INameService service, IProtectionParameters parameters,
			IDnlibDef def) {
			if (!(def is ModuleDefMD module)) return;

			var logger = context.Registry.GetRequiredService<ILoggerFactory>().CreateLogger(NameProtection._Id);
=======
	public sealed class TypeBlobAnalyzer : IRenamer {
		void IRenamer.Analyze(ConfuserContext context, INameService service, ProtectionParameters parameters, IDnlibDef def) {
			if (!(def is ModuleDefMD moduleDef)) return;

			Analyze(service, context.Modules, context.Logger, moduleDef);
		}
>>>>>>> bd716395

		public static void Analyze(INameService service, ICollection<ModuleDefMD> modules, Core.ILogger logger, ModuleDefMD module) {
			// MemberRef
			var table = module.TablesStream.Get(Table.Method);
			var len = table.Rows;
			IEnumerable<MethodDef> methods = module.GetTypes().SelectMany(type => type.Methods);
			foreach (MethodDef method in methods) {
				foreach (MethodOverride methodImpl in method.Overrides) {
					if (methodImpl.MethodBody is MemberRef)
						AnalyzeMemberRef(modules, service, (MemberRef)methodImpl.MethodBody);
					if (methodImpl.MethodDeclaration is MemberRef)
						AnalyzeMemberRef(modules, service, (MemberRef)methodImpl.MethodDeclaration);
				}

				if (!method.HasBody)
					continue;
				foreach (Instruction instr in method.Body.Instructions) {
					if (instr.Operand is MemberRef)
						AnalyzeMemberRef(modules, service, (MemberRef)instr.Operand);
					else if (instr.Operand is MethodSpec) {
						var spec = (MethodSpec)instr.Operand;
						if (spec.Method is MemberRef)
							AnalyzeMemberRef(modules, service, (MemberRef)spec.Method);
					}
				}
			}


			// CustomAttribute
			table = module.TablesStream.Get(Table.CustomAttribute);
			len = table.Rows;
			var attrs = Enumerable.Range(1, (int)len)
				.Select(rid => {
					if (module.TablesStream.TryReadCustomAttributeRow((uint)rid, out var row)) {
						return module.ResolveHasCustomAttribute(row.Parent);
					}

					return null;
				})
				.Where(a => a != null)
				.Distinct()
				.SelectMany(owner => owner.CustomAttributes);
			foreach (CustomAttribute attr in attrs) {
				if (attr.Constructor is MemberRef)
					AnalyzeMemberRef(modules, service, (MemberRef)attr.Constructor);

				foreach (CAArgument arg in attr.ConstructorArguments)
					AnalyzeCAArgument(modules, service, arg);

				foreach (CANamedArgument arg in attr.Fields)
					AnalyzeCAArgument(modules, service, arg.Argument);

				foreach (CANamedArgument arg in attr.Properties)
					AnalyzeCAArgument(modules, service, arg.Argument);

				TypeDef attrType = attr.AttributeType.ResolveTypeDefThrow();
				if (!modules.Contains((ModuleDefMD)attrType.Module))
					continue;

<<<<<<< HEAD
				foreach (CANamedArgument fieldArg in attr.Fields) {
					FieldDef field = attrType.FindField(fieldArg.Name, new FieldSig(fieldArg.Type));
					if (field == null)
						logger.LogWarning("Failed to resolve CA field '{0}::{1} : {2}'.", attrType, fieldArg.Name,
							fieldArg.Type);
					else
						service.AddReference(context, field, new CAMemberReference(fieldArg, field));
				}

				foreach (CANamedArgument propertyArg in attr.Properties) {
					PropertyDef property =
						attrType.FindProperty(propertyArg.Name, new PropertySig(true, propertyArg.Type));
					if (property == null)
						logger.LogWarning("Failed to resolve CA property '{0}::{1} : {2}'.", attrType, propertyArg.Name,
							propertyArg.Type);
					else
						service.AddReference(context, property, new CAMemberReference(propertyArg, property));
				}
			}
		}

		public void PreRename(IConfuserContext context, INameService service, IProtectionParameters parameters,
			IDnlibDef def) {
=======
				foreach (var arg in attr.NamedArguments) {
					var memberDef = FindArgumentMemberDef(arg, attrType);
					if (memberDef == null)
						logger.WarnFormat(
							arg.IsField ? "Failed to resolve CA field '{0}::{1} : {2}'." : "Failed to resolve CA property '{0}::{1} : {2}'.",
							attrType, arg.Name, arg.Type);
					else
						service.AddReference(memberDef, new CAMemberReference(arg, memberDef));
				}
			}
		}

		private static IMemberDef FindArgumentMemberDef(CANamedArgument arg, TypeDef attrType) {
			if (arg.IsField)
				return FindArgumentMemberDef(arg.Name, new FieldSig(arg.Type), attrType);

			if (arg.IsProperty)
				return FindArgumentMemberDef(arg.Name, new PropertySig(true, arg.Type), attrType);

			throw new UnreachableException();
		}

		private static IMemberDef FindArgumentMemberDef(UTF8String name, FieldSig fieldSig, TypeDef attrType) {
			while (attrType != null) {
				var field = attrType.FindField(name, fieldSig);

				if (field != null) return field;
				attrType = attrType.DeclaringType;
			}

			return null;
		}

		private static IMemberDef FindArgumentMemberDef(UTF8String name, CallingConventionSig propertySig, TypeDef attrType) {
			while (attrType != null) {
				var property = attrType.FindProperty(name, propertySig);

				if (property != null) return property;
				attrType = attrType.BaseType.ResolveTypeDef();
			}

			return null;
		}

		public void PreRename(ConfuserContext context, INameService service, ProtectionParameters parameters, IDnlibDef def) {
>>>>>>> bd716395
			//
		}

		public void PostRename(IConfuserContext context, INameService service, IProtectionParameters parameters,
			IDnlibDef def) {
			//
		}

<<<<<<< HEAD
		void AnalyzeCAArgument(IConfuserContext context, INameService service, CAArgument arg) {
=======
		private static void AnalyzeCAArgument(ICollection<ModuleDefMD> modules, INameService service, CAArgument arg) {
>>>>>>> bd716395
			if (arg.Value == null) return; // null was passed to the custom attribute. We'll ignore that.

			if (arg.Type.DefinitionAssembly.IsCorLib() && arg.Type.FullName == "System.Type") {
				var typeSig = (TypeSig)arg.Value;
				foreach (ITypeDefOrRef typeRef in typeSig.FindTypeRefs()) {
					TypeDef typeDef = typeRef.ResolveTypeDefThrow();
					if (modules.Contains((ModuleDefMD)typeDef.Module)) {
						if (typeRef is TypeRef)
							service.AddReference(context, typeDef, new TypeRefReference((TypeRef)typeRef, typeDef));
						service.ReduceRenameMode(context, typeDef, RenameMode.ASCII);
					}
				}
			}
			else if (arg.Value is CAArgument[]) {
				foreach (CAArgument elem in (CAArgument[])arg.Value)
					AnalyzeCAArgument(modules, service, elem);
			}
		}

<<<<<<< HEAD
		void AnalyzeMemberRef(IConfuserContext context, INameService service, MemberRef memberRef) {
=======
		private static void AnalyzeMemberRef(ICollection<ModuleDefMD> modules, INameService service, MemberRef memberRef) {
>>>>>>> bd716395
			ITypeDefOrRef declType = memberRef.DeclaringType;
			var typeSpec = declType as TypeSpec;
			if (typeSpec == null || typeSpec.TypeSig.IsArray || typeSpec.TypeSig.IsSZArray)
				return;

			TypeSig sig = typeSpec.TypeSig;
			while (sig.Next != null)
				sig = sig.Next;


			Debug.Assert(sig is TypeDefOrRefSig || sig is GenericInstSig || sig is GenericSig);
			if (sig is GenericInstSig) {
				var inst = (GenericInstSig)sig;
				Debug.Assert(!(inst.GenericType.TypeDefOrRef is TypeSpec));
				TypeDef openType = inst.GenericType.TypeDefOrRef.ResolveTypeDefThrow();
<<<<<<< HEAD
				if (!context.Modules.Contains((ModuleDefMD)openType.Module) ||
				    memberRef.IsArrayAccessors())
=======
				if (!modules.Contains((ModuleDefMD)openType.Module) ||
					memberRef.IsArrayAccessors())
>>>>>>> bd716395
					return;

				IDnlibDef member;
				if (memberRef.IsFieldRef) member = memberRef.ResolveFieldThrow();
				else if (memberRef.IsMethodRef) member = memberRef.ResolveMethodThrow();
				else throw new UnreachableException();

				service.AddReference(context, member, new MemberRefReference(memberRef, member));
			}
		}
	}
}<|MERGE_RESOLUTION|>--- conflicted
+++ resolved
@@ -9,25 +9,20 @@
 using dnlib.DotNet.MD;
 using Microsoft.Extensions.DependencyInjection;
 using Microsoft.Extensions.Logging;
+using ILogger = Microsoft.Extensions.Logging.ILogger;
 
 namespace Confuser.Renamer.Analyzers {
-<<<<<<< HEAD
 	internal class TypeBlobAnalyzer : IRenamer {
 		public void Analyze(IConfuserContext context, INameService service, IProtectionParameters parameters,
 			IDnlibDef def) {
-			if (!(def is ModuleDefMD module)) return;
+			if (!(def is ModuleDefMD moduleDef)) return;
 
 			var logger = context.Registry.GetRequiredService<ILoggerFactory>().CreateLogger(NameProtection._Id);
-=======
-	public sealed class TypeBlobAnalyzer : IRenamer {
-		void IRenamer.Analyze(ConfuserContext context, INameService service, ProtectionParameters parameters, IDnlibDef def) {
-			if (!(def is ModuleDefMD moduleDef)) return;
 
-			Analyze(service, context.Modules, context.Logger, moduleDef);
+			Analyze(context, service, logger, moduleDef);
 		}
->>>>>>> bd716395
 
-		public static void Analyze(INameService service, ICollection<ModuleDefMD> modules, Core.ILogger logger, ModuleDefMD module) {
+		public static void Analyze(IConfuserContext context, INameService service, ILogger logger, ModuleDefMD module) {
 			// MemberRef
 			var table = module.TablesStream.Get(Table.Method);
 			var len = table.Rows;
@@ -35,20 +30,20 @@
 			foreach (MethodDef method in methods) {
 				foreach (MethodOverride methodImpl in method.Overrides) {
 					if (methodImpl.MethodBody is MemberRef)
-						AnalyzeMemberRef(modules, service, (MemberRef)methodImpl.MethodBody);
+						AnalyzeMemberRef(context, service, (MemberRef)methodImpl.MethodBody);
 					if (methodImpl.MethodDeclaration is MemberRef)
-						AnalyzeMemberRef(modules, service, (MemberRef)methodImpl.MethodDeclaration);
+						AnalyzeMemberRef(context, service, (MemberRef)methodImpl.MethodDeclaration);
 				}
 
 				if (!method.HasBody)
 					continue;
 				foreach (Instruction instr in method.Body.Instructions) {
 					if (instr.Operand is MemberRef)
-						AnalyzeMemberRef(modules, service, (MemberRef)instr.Operand);
+						AnalyzeMemberRef(context, service, (MemberRef)instr.Operand);
 					else if (instr.Operand is MethodSpec) {
 						var spec = (MethodSpec)instr.Operand;
 						if (spec.Method is MemberRef)
-							AnalyzeMemberRef(modules, service, (MemberRef)spec.Method);
+							AnalyzeMemberRef(context, service, (MemberRef)spec.Method);
 					}
 				}
 			}
@@ -70,54 +65,29 @@
 				.SelectMany(owner => owner.CustomAttributes);
 			foreach (CustomAttribute attr in attrs) {
 				if (attr.Constructor is MemberRef)
-					AnalyzeMemberRef(modules, service, (MemberRef)attr.Constructor);
+					AnalyzeMemberRef(context, service, (MemberRef)attr.Constructor);
 
 				foreach (CAArgument arg in attr.ConstructorArguments)
-					AnalyzeCAArgument(modules, service, arg);
+					AnalyzeCAArgument(context, service, arg);
 
 				foreach (CANamedArgument arg in attr.Fields)
-					AnalyzeCAArgument(modules, service, arg.Argument);
+					AnalyzeCAArgument(context, service, arg.Argument);
 
 				foreach (CANamedArgument arg in attr.Properties)
-					AnalyzeCAArgument(modules, service, arg.Argument);
+					AnalyzeCAArgument(context, service, arg.Argument);
 
 				TypeDef attrType = attr.AttributeType.ResolveTypeDefThrow();
-				if (!modules.Contains((ModuleDefMD)attrType.Module))
+				if (!context.Modules.Contains((ModuleDefMD)attrType.Module))
 					continue;
 
-<<<<<<< HEAD
-				foreach (CANamedArgument fieldArg in attr.Fields) {
-					FieldDef field = attrType.FindField(fieldArg.Name, new FieldSig(fieldArg.Type));
-					if (field == null)
-						logger.LogWarning("Failed to resolve CA field '{0}::{1} : {2}'.", attrType, fieldArg.Name,
-							fieldArg.Type);
-					else
-						service.AddReference(context, field, new CAMemberReference(fieldArg, field));
-				}
-
-				foreach (CANamedArgument propertyArg in attr.Properties) {
-					PropertyDef property =
-						attrType.FindProperty(propertyArg.Name, new PropertySig(true, propertyArg.Type));
-					if (property == null)
-						logger.LogWarning("Failed to resolve CA property '{0}::{1} : {2}'.", attrType, propertyArg.Name,
-							propertyArg.Type);
-					else
-						service.AddReference(context, property, new CAMemberReference(propertyArg, property));
-				}
-			}
-		}
-
-		public void PreRename(IConfuserContext context, INameService service, IProtectionParameters parameters,
-			IDnlibDef def) {
-=======
 				foreach (var arg in attr.NamedArguments) {
 					var memberDef = FindArgumentMemberDef(arg, attrType);
 					if (memberDef == null)
-						logger.WarnFormat(
+						logger.LogWarning(
 							arg.IsField ? "Failed to resolve CA field '{0}::{1} : {2}'." : "Failed to resolve CA property '{0}::{1} : {2}'.",
 							attrType, arg.Name, arg.Type);
 					else
-						service.AddReference(memberDef, new CAMemberReference(arg, memberDef));
+						service.AddReference(context, memberDef, new CAMemberReference(arg, memberDef));
 				}
 			}
 		}
@@ -154,8 +124,7 @@
 			return null;
 		}
 
-		public void PreRename(ConfuserContext context, INameService service, ProtectionParameters parameters, IDnlibDef def) {
->>>>>>> bd716395
+		public void PreRename(IConfuserContext context, INameService service, IProtectionParameters parameters, IDnlibDef def) {
 			//
 		}
 
@@ -164,18 +133,14 @@
 			//
 		}
 
-<<<<<<< HEAD
-		void AnalyzeCAArgument(IConfuserContext context, INameService service, CAArgument arg) {
-=======
-		private static void AnalyzeCAArgument(ICollection<ModuleDefMD> modules, INameService service, CAArgument arg) {
->>>>>>> bd716395
+		private static void AnalyzeCAArgument(IConfuserContext context, INameService service, CAArgument arg) {
 			if (arg.Value == null) return; // null was passed to the custom attribute. We'll ignore that.
 
 			if (arg.Type.DefinitionAssembly.IsCorLib() && arg.Type.FullName == "System.Type") {
 				var typeSig = (TypeSig)arg.Value;
 				foreach (ITypeDefOrRef typeRef in typeSig.FindTypeRefs()) {
 					TypeDef typeDef = typeRef.ResolveTypeDefThrow();
-					if (modules.Contains((ModuleDefMD)typeDef.Module)) {
+					if (context.Modules.Contains((ModuleDefMD)typeDef.Module)) {
 						if (typeRef is TypeRef)
 							service.AddReference(context, typeDef, new TypeRefReference((TypeRef)typeRef, typeDef));
 						service.ReduceRenameMode(context, typeDef, RenameMode.ASCII);
@@ -184,15 +149,11 @@
 			}
 			else if (arg.Value is CAArgument[]) {
 				foreach (CAArgument elem in (CAArgument[])arg.Value)
-					AnalyzeCAArgument(modules, service, elem);
+					AnalyzeCAArgument(context, service, elem);
 			}
 		}
 
-<<<<<<< HEAD
-		void AnalyzeMemberRef(IConfuserContext context, INameService service, MemberRef memberRef) {
-=======
-		private static void AnalyzeMemberRef(ICollection<ModuleDefMD> modules, INameService service, MemberRef memberRef) {
->>>>>>> bd716395
+		private static void AnalyzeMemberRef(IConfuserContext context, INameService service, MemberRef memberRef) {
 			ITypeDefOrRef declType = memberRef.DeclaringType;
 			var typeSpec = declType as TypeSpec;
 			if (typeSpec == null || typeSpec.TypeSig.IsArray || typeSpec.TypeSig.IsSZArray)
@@ -208,13 +169,8 @@
 				var inst = (GenericInstSig)sig;
 				Debug.Assert(!(inst.GenericType.TypeDefOrRef is TypeSpec));
 				TypeDef openType = inst.GenericType.TypeDefOrRef.ResolveTypeDefThrow();
-<<<<<<< HEAD
 				if (!context.Modules.Contains((ModuleDefMD)openType.Module) ||
-				    memberRef.IsArrayAccessors())
-=======
-				if (!modules.Contains((ModuleDefMD)openType.Module) ||
 					memberRef.IsArrayAccessors())
->>>>>>> bd716395
 					return;
 
 				IDnlibDef member;
