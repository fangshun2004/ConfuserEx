--- conflicted
+++ resolved
@@ -97,13 +97,9 @@
 			//
 		}
 
-<<<<<<< HEAD
 		void AnalyzeCAArgument(IConfuserContext context, INameService service, CAArgument arg) {
-=======
-		void AnalyzeCAArgument(ConfuserContext context, INameService service, CAArgument arg) {
 			if (arg.Value == null) return; // null was passed to the custom attribute. We'll ignore that.
 
->>>>>>> 632cd5a8
 			if (arg.Type.DefinitionAssembly.IsCorLib() && arg.Type.FullName == "System.Type") {
 				var typeSig = (TypeSig)arg.Value;
 				foreach (ITypeDefOrRef typeRef in typeSig.FindTypeRefs()) {
