--- conflicted
+++ resolved
@@ -43,14 +43,8 @@
 						logger.LogWarning(Resources.ResourceAnalyzer_Analyze_CouldNotFindResourceType, typeName);
 						continue;
 					}
-<<<<<<< HEAD
-
-					service.ReduceRenameMode(context, type, RenameMode.ASCII);
+					service.ReduceRenameMode(context, type, RenameMode.Reflection);
 					service.AddReference(context, type, new ResourceReference(res, type, format));
-=======
-					service.ReduceRenameMode(type, RenameMode.Reflection);
-					service.AddReference(type, new ResourceReference(res, type, format));
->>>>>>> f8bab6a1
 				}
 			}
 			else {
@@ -80,14 +74,8 @@
 						logger.LogWarning(Resources.ResourceAnalyzer_Analyze_CouldNotFindResourceType, typeName);
 						continue;
 					}
-<<<<<<< HEAD
-
-					service.ReduceRenameMode(context, type, RenameMode.ASCII);
+					service.ReduceRenameMode(context, type, RenameMode.Reflection);
 					service.AddReference(context, type, new ResourceReference(res, type, format));
-=======
-					service.ReduceRenameMode(type, RenameMode.Reflection);
-					service.AddReference(type, new ResourceReference(res, type, format));
->>>>>>> f8bab6a1
 
 					if (mismatchingName)
 						// Add string type references in case the name didn't match. This will cause the resource to get
