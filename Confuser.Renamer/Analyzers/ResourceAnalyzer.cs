﻿using System.Linq;
using System.Text.RegularExpressions;
using Confuser.Core;
using Confuser.Renamer.Properties;
using Confuser.Renamer.References;
using Confuser.Renamer.Services;
using dnlib.DotNet;
using dnlib.DotNet.Emit;
using Microsoft.Extensions.DependencyInjection;
using Microsoft.Extensions.Logging;

namespace Confuser.Renamer.Analyzers {
	internal class ResourceAnalyzer : IRenamer {
		static readonly Regex ResourceNamePattern = new Regex("^(.*)\\.resources$");

		public void Analyze(IConfuserContext context, INameService service, IProtectionParameters parameters,
			IDnlibDef def) {
			if (!(def is ModuleDef module)) return;

			var logger = context.Registry.GetRequiredService<ILoggerFactory>().CreateLogger(NameProtection._Id);

			string asmName = module.Assembly.Name.String;
			if (!string.IsNullOrEmpty(module.Assembly.Culture) &&
			    asmName.EndsWith(".resources")) {
				// Satellite assembly
				var satellitePattern = new Regex(string.Format("^(.*)\\.{0}\\.resources$", module.Assembly.Culture));
				string nameAsmName = asmName.Substring(0, asmName.Length - ".resources".Length);
				ModuleDef mainModule = context.Modules.SingleOrDefault(mod => mod.Assembly.Name == nameAsmName);
				if (mainModule == null) {
					logger.LogCritical("Could not find main assembly of satellite assembly '{0}'.",
						module.Assembly.FullName);
					throw new ConfuserException();
				}

				string format = "{0}." + module.Assembly.Culture + ".resources";
				foreach (Resource res in module.Resources) {
					Match match = satellitePattern.Match(res.Name);
					if (!match.Success)
						continue;
					string typeName = match.Groups[1].Value;
					TypeDef type = mainModule.FindReflection(typeName);
					if (type == null) {
<<<<<<< HEAD
						logger.LogWarning("Could not find resource type '{0}'.", typeName);
=======
						context.Logger.WarnFormat(Resources.ResourceAnalyzer_Analyze_CouldNotFindResourceType, typeName);
>>>>>>> bd716395
						continue;
					}

					service.ReduceRenameMode(context, type, RenameMode.ASCII);
					service.AddReference(context, type, new ResourceReference(res, type, format));
				}
			}
			else {
				string format = "{0}.resources";
				foreach (Resource res in module.Resources) {
					Match match = ResourceNamePattern.Match(res.Name);
					if (!match.Success || res.ResourceType != ResourceType.Embedded)
						continue;
					string typeName = match.Groups[1].Value;

					if (typeName.EndsWith(".g")) // WPF resources, ignore
						continue;

					// This variable is set true in case the name of the resource doesn't match the name of the class.
					// That happens for the resources in Visual Basic.
					var mismatchingName = false;
					TypeDef type = module.FindReflection(typeName);
					if (type == null) {
						if (typeName.EndsWith(".Resources")) {
							typeName = typeName.Substring(0, typeName.Length - 10) + ".My.Resources.Resources";
							type = module.FindReflection(typeName);
							mismatchingName = type != null;
						}
					}

					if (type == null) {
<<<<<<< HEAD
						logger.LogWarning("Could not find resource type '{0}'.", typeName);
=======
						context.Logger.WarnFormat(Resources.ResourceAnalyzer_Analyze_CouldNotFindResourceType, typeName);
>>>>>>> bd716395
						continue;
					}

					service.ReduceRenameMode(context, type, RenameMode.ASCII);
					service.AddReference(context, type, new ResourceReference(res, type, format));

					if (mismatchingName)
						// Add string type references in case the name didn't match. This will cause the resource to get
						// the same name as the class, despite that not being the case before. But that doesn't really matter.
						FindLdTokenResourceReferences(context, type, match.Groups[1].Value, service);
				}
			}
		}

		private static void FindLdTokenResourceReferences(IConfuserContext context, TypeDef type, string name, INameService service) {
			foreach (var method in type.Methods)
				FindLdTokenResourceReferences(context, type, method, name, service);
		}

		private static void FindLdTokenResourceReferences(IConfuserContext context, TypeDef type, MethodDef method, string name, INameService service) {
			if (!method.HasBody) return;

			foreach (var instr in method.Body.Instructions) {
				if (instr.OpCode.Code == Code.Ldstr && ((string)instr.Operand).Equals(name)) {
					service.AddReference(context, type, new StringTypeReference(instr, type));
				}
			}
		}

		public void PreRename(IConfuserContext context, INameService service, IProtectionParameters parameters,
			IDnlibDef def) {
			//
		}

		public void PostRename(IConfuserContext context, INameService service, IProtectionParameters parameters,
			IDnlibDef def) {
			//
		}
	}
}<|MERGE_RESOLUTION|>--- conflicted
+++ resolved
@@ -40,11 +40,7 @@
 					string typeName = match.Groups[1].Value;
 					TypeDef type = mainModule.FindReflection(typeName);
 					if (type == null) {
-<<<<<<< HEAD
-						logger.LogWarning("Could not find resource type '{0}'.", typeName);
-=======
-						context.Logger.WarnFormat(Resources.ResourceAnalyzer_Analyze_CouldNotFindResourceType, typeName);
->>>>>>> bd716395
+						logger.LogWarning(Resources.ResourceAnalyzer_Analyze_CouldNotFindResourceType, typeName);
 						continue;
 					}
 
@@ -76,11 +72,7 @@
 					}
 
 					if (type == null) {
-<<<<<<< HEAD
-						logger.LogWarning("Could not find resource type '{0}'.", typeName);
-=======
-						context.Logger.WarnFormat(Resources.ResourceAnalyzer_Analyze_CouldNotFindResourceType, typeName);
->>>>>>> bd716395
+						logger.LogWarning(Resources.ResourceAnalyzer_Analyze_CouldNotFindResourceType, typeName);
 						continue;
 					}
 
