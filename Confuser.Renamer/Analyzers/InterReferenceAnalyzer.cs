--- conflicted
+++ resolved
@@ -54,13 +54,8 @@
 
 				TypeDef declType = memberRef.DeclaringType.ResolveTypeDefThrow();
 				if (declType.Module != module && context.Modules.Contains((ModuleDefMD)declType.Module)) {
-<<<<<<< HEAD
-					var memberDef = (IDnlibDef)declType.ResolveThrow(memberRef);
+					var memberDef = (IMemberDef)declType.ResolveThrow(memberRef);
 					service.AddReference(context, memberDef, new MemberRefReference(memberRef, memberDef));
-=======
-					var memberDef = (IMemberDef)declType.ResolveThrow(memberRef);
-					service.AddReference(memberDef, new MemberRefReference(memberRef, memberDef));
->>>>>>> 1fac295e
 				}
 			}
 		}
