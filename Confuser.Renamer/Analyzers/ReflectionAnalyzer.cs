--- conflicted
+++ resolved
@@ -1,19 +1,16 @@
 ﻿using System;
 using System.Collections.Generic;
+using System.Collections.Immutable;
 using System.Linq;
 using Confuser.Core;
 using Confuser.Core.Services;
-<<<<<<< HEAD
+using Confuser.Renamer.Properties;
 using Confuser.Renamer.Services;
 using dnlib.DotNet;
 using dnlib.DotNet.Emit;
 using Microsoft.Extensions.DependencyInjection;
-=======
-using Confuser.Renamer.Properties;
-using dnlib.DotNet;
-using dnlib.DotNet.Emit;
-using ILogger = Confuser.Core.ILogger;
->>>>>>> bd716395
+using Microsoft.Extensions.Logging;
+using ILogger = Microsoft.Extensions.Logging.ILogger;
 
 namespace Confuser.Renamer.Analyzers {
 	/// <summary>
@@ -23,27 +20,15 @@
 		void IRenamer.Analyze(IConfuserContext context, INameService service, IProtectionParameters parameters, IDnlibDef def) {
 			if (!(def is MethodDef method) || !method.HasBody) return;
 
-<<<<<<< HEAD
-			Analyze(context, service, context.Registry.GetRequiredService<ITraceService>(), context.Modules.Cast<ModuleDef>().ToArray(), method);
+			var logger = context.Registry.GetRequiredService<ILoggerFactory>().CreateLogger(NameProtection._Id);
+
+			Analyze(context, service, context.Registry.GetRequiredService<ITraceService>(), logger, method);
 		}
 
-		internal void Analyze(IConfuserContext context, INameService nameService, ITraceService traceService, IReadOnlyList<ModuleDef> moduleDefs, MethodDef method) {
+		internal void Analyze(IConfuserContext context, INameService nameService, ITraceService traceService, ILogger logger, MethodDef method) {
 			IMethodTrace methodTrace = null;
 			IMethodTrace GetMethodTrace() {
 				return methodTrace ?? (methodTrace = traceService.Trace(method));
-=======
-			Analyze(service, context.Registry.GetService<ITraceService>(), context.Modules.Cast<ModuleDef>().ToArray(), context.Logger, method);
-		}
-
-		public void Analyze(INameService nameService, ITraceService traceService, IReadOnlyList<ModuleDef> moduleDefs, ILogger logger, MethodDef method) {
-			if (!method.HasBody) return;
-
-			MethodTrace methodTrace = null;
-			MethodTrace GetMethodTrace() {
-				if (methodTrace == null)
-					methodTrace = traceService.Trace(method);
-				return methodTrace;
->>>>>>> bd716395
 			}
 
 			foreach (var instr in method.Body.Instructions) {
@@ -65,14 +50,14 @@
 							var trace = GetMethodTrace();
 							var arguments = trace.TraceArguments(instr);
 							if (arguments == null) {
-								logger.WarnFormat(Resources.ReflectionAnalyzer_Analyze_TracingArgumentsFailed, calledMethod.FullName, method.FullName);
+								logger.LogWarning(Resources.ReflectionAnalyzer_Analyze_TracingArgumentsFailed, calledMethod.FullName, method.FullName);
 							} 
 							else if (arguments.Length >= 2) {
 								var types = GetReferencedTypes(method.Body.Instructions[arguments[0]], method, trace);
 								var names = GetReferencedNames(method.Body.Instructions[arguments[1]]);
 
 								if (!types.Any())
-									types = moduleDefs.SelectMany(m => m.GetTypes()).ToArray();
+									types = ImmutableList.CreateRange(context.Modules.SelectMany(m => m.GetTypes()));
 
 								foreach (var possibleMethod in types.SelectMany(getMember).Where(m => names.Contains(m.Name))) {
 									nameService.SetCanRename(context, possibleMethod, false);
