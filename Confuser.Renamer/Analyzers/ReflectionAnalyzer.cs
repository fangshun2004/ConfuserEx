﻿using System;
using System.Collections.Generic;
using System.Collections.Immutable;
using System.Linq;
using Confuser.Core;
using Confuser.Core.Services;
using Confuser.Renamer.Properties;
<<<<<<< HEAD
using Confuser.Renamer.Services;
=======
using Confuser.Renamer.References;
>>>>>>> 1fac295e
using dnlib.DotNet;
using dnlib.DotNet.Emit;
using Microsoft.Extensions.DependencyInjection;
using Microsoft.Extensions.Logging;
using ILogger = Microsoft.Extensions.Logging.ILogger;

namespace Confuser.Renamer.Analyzers {
	/// <summary>
	/// This analyzer is looking for calls to the reflection API and blocks methods from being renamed if required.
	/// </summary>
	public sealed class ReflectionAnalyzer : IRenamer {
		void IRenamer.Analyze(IConfuserContext context, INameService service, IProtectionParameters parameters, IDnlibDef def) {
			if (!(def is MethodDef method) || !method.HasBody) return;

			var logger = context.Registry.GetRequiredService<ILoggerFactory>().CreateLogger(NameProtection._Id);

			Analyze(context, service, context.Registry.GetRequiredService<ITraceService>(), logger, method);
		}

		internal void Analyze(IConfuserContext context, INameService nameService, ITraceService traceService, ILogger logger, MethodDef method) {
			IMethodTrace methodTrace = null;
			IMethodTrace GetMethodTrace() {
				return methodTrace ?? (methodTrace = traceService.Trace(method));
			}

			foreach (var instr in method.Body.Instructions) {
				if (instr.OpCode.Code == Code.Call && instr.Operand is IMethodDefOrRef calledMethod) {
					if (calledMethod.DeclaringType.FullName == "System.Type") {
						Func<TypeDef, IEnumerable<IMemberDef>> getMember = null;
						if (calledMethod.Name == nameof(Type.GetMethod))
							getMember = t => t.Methods;
						else if (calledMethod.Name == nameof(Type.GetField))
							getMember = t => t.Fields;
						else if (calledMethod.Name == nameof(Type.GetProperty))
							getMember = t => t.Properties;
						else if (calledMethod.Name == nameof(Type.GetEvent))
							getMember = t => t.Events;
						else if (calledMethod.Name == nameof(Type.GetMember))
							getMember = t => Enumerable.Empty<IMemberDef>().Concat(t.Methods).Concat(t.Fields).Concat(t.Properties).Concat(t.Events);

						if (getMember != null) {
							var trace = GetMethodTrace();
							var arguments = trace.TraceArguments(instr);
							if (arguments == null) {
								logger.LogWarning(Resources.ReflectionAnalyzer_Analyze_TracingArgumentsFailed, calledMethod.FullName, method.FullName);
							} 
							else if (arguments.Length >= 2) {
								var types = GetReferencedTypes(method.Body.Instructions[arguments[0]], method, trace);
								var names = GetReferencedNames(method.Body.Instructions[arguments[1]]);

								if (!types.Any())
									types = ImmutableList.CreateRange(context.Modules.SelectMany(m => m.GetTypes()));

<<<<<<< HEAD
								foreach (var possibleMethod in types.SelectMany(getMember).Where(m => names.Contains(m.Name))) {
									nameService.SetCanRename(context, possibleMethod, false);
=======
								foreach (var possibleMember in types.SelectMany(GetTypeAndBaseTypes).SelectMany(getMember).Where(m => names.Contains(m.Name))) {
									nameService.SetCanRename(possibleMember, false);
									if (!(possibleMember is IMethod) && !(possibleMember is PropertyDef) && !(possibleMember is EventDef)) continue;
									
									foreach (var reference in nameService.GetReferences(possibleMember).OfType<MemberOverrideReference>()) {
										nameService.SetCanRename(reference.BaseMemberDef, false);
									}
>>>>>>> 1fac295e
								}
							}
						}
					}
				}
			}
		}

		private static IEnumerable<TypeDef> GetTypeAndBaseTypes(TypeDef typeDef) {
			var currentType = typeDef;
			while (currentType != null) {
				yield return currentType;
				currentType = currentType.BaseType.ResolveTypeDef();
			}
		}

		/// <summary>
		/// This method is used to determine the types that are load onto the stack at the referenced instruction.
		/// In case the method is unable to determine all the types reliable, it will return a empty list.
		/// </summary>
		private static IReadOnlyList<TypeDef> GetReferencedTypes(Instruction instruction, MethodDef method, IMethodTrace trace) {
			if (instruction.OpCode.Code == Code.Call && instruction.Operand is IMethodDefOrRef calledMethod) {
				if (calledMethod.DeclaringType.FullName == "System.Type" && calledMethod.Name == "GetTypeFromHandle") {
					var arguments = trace.TraceArguments(instruction);
					if (arguments.Length == 1) {
						var ldTokenInstr = method.Body.Instructions[arguments[0]];
						if (ldTokenInstr.OpCode.Code == Code.Ldtoken && ldTokenInstr.Operand is TypeDef refTypeDef) {
							return new List<TypeDef>() { refTypeDef };
						}
					}
				}
			}

			return new List<TypeDef>();
		}

		private static IReadOnlyList<UTF8String> GetReferencedNames(Instruction instruction) {
			if (instruction.OpCode.Code == Code.Ldstr && instruction.Operand is string str) {
				return new List<UTF8String>() { str };
			}

			return new List<UTF8String>();
		}

		void IRenamer.PostRename(IConfuserContext context, INameService service, IProtectionParameters parameters, IDnlibDef def) { }

		void IRenamer.PreRename(IConfuserContext context, INameService service, IProtectionParameters parameters, IDnlibDef def) { }
	}
}<|MERGE_RESOLUTION|>--- conflicted
+++ resolved
@@ -5,11 +5,8 @@
 using Confuser.Core;
 using Confuser.Core.Services;
 using Confuser.Renamer.Properties;
-<<<<<<< HEAD
+using Confuser.Renamer.References;
 using Confuser.Renamer.Services;
-=======
-using Confuser.Renamer.References;
->>>>>>> 1fac295e
 using dnlib.DotNet;
 using dnlib.DotNet.Emit;
 using Microsoft.Extensions.DependencyInjection;
@@ -63,18 +60,13 @@
 								if (!types.Any())
 									types = ImmutableList.CreateRange(context.Modules.SelectMany(m => m.GetTypes()));
 
-<<<<<<< HEAD
-								foreach (var possibleMethod in types.SelectMany(getMember).Where(m => names.Contains(m.Name))) {
-									nameService.SetCanRename(context, possibleMethod, false);
-=======
 								foreach (var possibleMember in types.SelectMany(GetTypeAndBaseTypes).SelectMany(getMember).Where(m => names.Contains(m.Name))) {
-									nameService.SetCanRename(possibleMember, false);
+									nameService.SetCanRename(context, possibleMember, false);
 									if (!(possibleMember is IMethod) && !(possibleMember is PropertyDef) && !(possibleMember is EventDef)) continue;
 									
-									foreach (var reference in nameService.GetReferences(possibleMember).OfType<MemberOverrideReference>()) {
-										nameService.SetCanRename(reference.BaseMemberDef, false);
+									foreach (var reference in nameService.GetReferences(context, possibleMember).OfType<MemberOverrideReference>()) {
+										nameService.SetCanRename(context, reference.BaseMemberDef, false);
 									}
->>>>>>> 1fac295e
 								}
 							}
 						}
