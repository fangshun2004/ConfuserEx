﻿using System;
using System.Collections;
using System.Collections.Generic;
using System.Diagnostics;
using System.IO;
using System.Linq;
using System.Net;
using System.Resources;
using System.Text.RegularExpressions;
using System.Web;
using Confuser.Core;
using Confuser.Core.Services;
using Confuser.Renamer.BAML;
using Confuser.Renamer.Services;
using dnlib.DotNet;
using dnlib.DotNet.Emit;
using Microsoft.Extensions.DependencyInjection;
using Microsoft.Extensions.Logging;

namespace Confuser.Renamer.Analyzers {
	internal sealed class WPFAnalyzer : IRenamer {
		private const string URISCHEME_PACK = "pack";

		static readonly object BAMLKey = new object();

		internal static readonly Regex ResourceNamePattern = new Regex("^.*\\.g\\.resources$");

		internal static readonly Regex UriPattern =
			new Regex(
				"^(?:PACK\\://(?:COMPONENT|APPLICATION)\\:,,,)?(?:/(.+?)(?:;V\\d+\\.\\d+\\.\\d+\\.\\d+)?;COMPONENT)?(/?[^/].*\\.[BX]AML)$");

		BAMLAnalyzer analyzer;

		internal Dictionary<string, List<IBAMLReference>> bamlRefs;
		public event Action<BAMLAnalyzer, BamlElement> AnalyzeBAMLElement;

		private NameProtection Protection { get; }

		internal WPFAnalyzer(NameProtection protection) {
			Protection = protection ?? throw new ArgumentNullException(nameof(protection));
			bamlRefs = new Dictionary<string, List<IBAMLReference>>(StringComparer.OrdinalIgnoreCase);

			// To make sure that the URI class understands the pack URI,
			// we need to ensure that the schema is registered.
			// This is already done in case WPF is active in the environment, if it's not, we'll do it now.
			if (!UriParser.IsKnownScheme(URISCHEME_PACK)) {
				UriParser.Register(new GenericUriParser(GenericUriParserOptions.GenericAuthority), URISCHEME_PACK, -1);
			}
		}

		public void Analyze(IConfuserContext context, INameService service, IProtectionParameters parameters,
			IDnlibDef def) {
			var method = def as MethodDef;
			if (method != null) {
				if (!method.HasBody)
					return;
				AnalyzeMethod(context, service, method);
			}

			var module = def as ModuleDefMD;
			if (module != null) {
				AnalyzeResources(context, service, module);
			}
		}

		public void PreRename(IConfuserContext context, INameService service, IProtectionParameters parameters,
			IDnlibDef def) {
			if (!(def is ModuleDefMD module) ||
			    !parameters.GetParameter(context, def, Protection.Parameters.RenameXaml))
				return;

			var wpfResInfo =
				context.Annotations.Get<Dictionary<string, Dictionary<string, BamlDocument>>>(module, BAMLKey);
			if (wpfResInfo == null)
				return;

			var logger = context.Registry.GetRequiredService<ILoggerFactory>().CreateLogger(NameProtection._Id);

			foreach (var res in wpfResInfo.Values)
<<<<<<< HEAD
			foreach (var doc in res.Values) {
				List<IBAMLReference> references;
				if (bamlRefs.TryGetValue(doc.DocumentName, out references)) {
					var newName = doc.DocumentName.ToUpperInvariant();

					#region old code

					//if (newName.EndsWith(".BAML"))
					//    newName = service.RandomName(RenameMode.Letters).ToLowerInvariant() + ".baml";
					//else if (newName.EndsWith(".XAML"))
					//    newName = service.RandomName(RenameMode.Letters).ToLowerInvariant() + ".xaml";

					#endregion

					#region Niks patch fix

					/*
					 * Nik's patch for maintaining relative paths. If the xaml file is referenced in this manner
					 * "/some.namespace;component/somefolder/somecontrol.xaml"
					 * then we want to keep the relative path and namespace intact. We should be obfuscating it like this - /some.namespace;component/somefolder/asjdjh2398498dswk.xaml
					* */

					string[] completePath = newName.Split(new string[] {"/"}, StringSplitOptions.RemoveEmptyEntries);
					string newShinyName = string.Empty;
					for (int i = 0; i <= completePath.Length - 2; i++) {
						newShinyName += completePath[i].ToLowerInvariant() + "/";
					}

					if (newName.EndsWith(".BAML"))
						newName = newShinyName + service.RandomName(RenameMode.Letters).ToLowerInvariant() + ".baml";
					else if (newName.EndsWith(".XAML"))
						newName = newShinyName + service.RandomName(RenameMode.Letters).ToLowerInvariant() + ".xaml";

					logger.LogDebug("Preserving virtual paths. Replaced {0} with {1}", doc.DocumentName, newName);

					#endregion

					bool renameOk = true;
					foreach (var bamlRef in references)
						if (!bamlRef.CanRename(doc.DocumentName, newName)) {
							renameOk = false;
							break;
=======
				foreach (var doc in res.Values) {
					var decodedName = HttpUtility.UrlDecode(doc.DocumentName);
					var encodedName = doc.DocumentName;
					if (bamlRefs.TryGetValue(decodedName, out var references)) {
						var decodedDirectory = decodedName.Substring(0, decodedName.LastIndexOf('/') + 1);
						var encodedDirectory = encodedName.Substring(0, encodedName.LastIndexOf('/') + 1);

						var fileName = service.RandomName(RenameMode.Letters).ToLowerInvariant();
						if (decodedName.EndsWith(".BAML", StringComparison.OrdinalIgnoreCase))
							fileName += ".baml";
						else if (decodedName.EndsWith(".XAML", StringComparison.OrdinalIgnoreCase))
							fileName += ".xaml";

						string decodedNewName = decodedDirectory + fileName;
						string encodedNewName = encodedDirectory + fileName;

						context.Logger.Debug(String.Format("Preserving virtual paths. Replaced {0} with {1}", decodedName, decodedNewName));

						bool renameOk = references.All(r => r.CanRename(decodedName, decodedNewName) || r.CanRename(encodedName, encodedNewName));

						if (renameOk) {
							foreach (var bamlRef in references) {
								bamlRef.Rename(decodedName, decodedNewName);
								bamlRef.Rename(encodedName, encodedNewName);
							}
							doc.DocumentName = encodedNewName;
>>>>>>> 26737ea7
						}

					if (renameOk) {
						foreach (var bamlRef in references)
							bamlRef.Rename(doc.DocumentName, newName);
						doc.DocumentName = newName;
					}
				}
			}
		}

		public void PostRename(IConfuserContext context, INameService service, IProtectionParameters parameters,
			IDnlibDef def) {
			var module = def as ModuleDefMD;
			if (module == null)
				return;

			var wpfResInfo =
				context.Annotations.Get<Dictionary<string, Dictionary<string, BamlDocument>>>(module, BAMLKey);
			if (wpfResInfo == null)
				return;

			var newResources = new List<EmbeddedResource>();

			foreach (EmbeddedResource res in module.Resources.OfType<EmbeddedResource>()) {
				Dictionary<string, BamlDocument> resInfo;

				if (!wpfResInfo.TryGetValue(res.Name, out resInfo))
					continue;

				var stream = new MemoryStream();
				var writer = new ResourceWriter(stream);

				var reader = new ResourceReader(res.CreateReader().AsStream());
				IDictionaryEnumerator enumerator = reader.GetEnumerator();
				while (enumerator.MoveNext()) {
					var name = (string)enumerator.Key;
					string typeName;
					byte[] data;
					reader.GetResourceData(name, out typeName, out data);

					BamlDocument document;
					if (resInfo.TryGetValue(name, out document)) {
						var docStream = new MemoryStream();
						docStream.Position = 4;
						BamlWriter.WriteDocument(document, docStream);
						docStream.Position = 0;
						docStream.Write(BitConverter.GetBytes((int)docStream.Length - 4), 0, 4);
						data = docStream.ToArray();
						name = document.DocumentName;
					}

					writer.AddResourceData(name, typeName, data);
				}

				writer.Generate();
				newResources.Add(new EmbeddedResource(res.Name, stream.ToArray(), res.Attributes));
			}

			foreach (EmbeddedResource res in newResources) {
				int index = module.Resources.IndexOfEmbeddedResource(res.Name);
				module.Resources[index] = res;
			}
		}

		void AnalyzeMethod(IConfuserContext context, INameService service, MethodDef method) {
			var logger = context.Registry.GetRequiredService<ILoggerFactory>().CreateLogger(NameProtection._Id);

			var dpRegInstrs = new List<Tuple<bool, Instruction>>();
			var routedEvtRegInstrs = new List<Instruction>();
			for (int i = 0; i < method.Body.Instructions.Count; i++) {
				Instruction instr = method.Body.Instructions[i];
				if ((instr.OpCode.Code == Code.Call || instr.OpCode.Code == Code.Callvirt)) {
					var regMethod = (IMethod)instr.Operand;

					if (regMethod.DeclaringType.FullName == "System.Windows.DependencyProperty" &&
					    regMethod.Name.String.StartsWith("Register")) {
						dpRegInstrs.Add(Tuple.Create(regMethod.Name.String.StartsWith("RegisterAttached"), instr));
					}
					else if (regMethod.DeclaringType.FullName == "System.Windows.EventManager" &&
					         regMethod.Name.String == "RegisterRoutedEvent") {
						routedEvtRegInstrs.Add(instr);
					}
				}
				else if (instr.OpCode.Code == Code.Newobj) {
					var methodRef = (IMethod)instr.Operand;

					if (methodRef.DeclaringType.FullName == "System.Windows.Data.PropertyGroupDescription" &&
					    methodRef.Name == ".ctor" && i - 1 >= 0 &&
					    method.Body.Instructions[i - 1].OpCode.Code == Code.Ldstr) {
						foreach (var property in analyzer.LookupProperty(
							(string)method.Body.Instructions[i - 1].Operand))
							service.SetCanRename(context, property, false);
					}
				}
				else if (instr.OpCode == OpCodes.Ldstr) {
					var operand = ((string)instr.Operand).ToUpperInvariant();
					if (operand.EndsWith(".BAML") || operand.EndsWith(".XAML")) {
						var match = UriPattern.Match(operand);
						if (match.Success) {
							var resourceAssemblyName = match.Groups[1].Success ? match.Groups[1].Value : string.Empty;
							// Check if the expression contains a resource name (group 1)
							// If it does, check if it is this assembly.
							if (!string.IsNullOrWhiteSpace(resourceAssemblyName) &&
							    !resourceAssemblyName.Equals(method.Module.Assembly.Name.String,
								    StringComparison.OrdinalIgnoreCase)) {
								// This resource points to another assembly.
								// Leave it alone!
								return;
							}

							operand = match.Groups[2].Value;
						}
						else if (operand.Contains("/"))
							logger.LogWarning("Fail to extract XAML name from '{0}'.", instr.Operand);

						var reference = new BAMLStringReference(instr);
						operand = WebUtility.UrlDecode(operand.TrimStart('/'));
						var baml = operand.Substring(0, operand.Length - 5) + ".BAML";
						var xaml = operand.Substring(0, operand.Length - 5) + ".XAML";
						bamlRefs.AddListEntry(baml, reference);
						bamlRefs.AddListEntry(xaml, reference);
					}
				}
			}

			if (dpRegInstrs.Count == 0)
				return;

			var traceSrv = context.Registry.GetService<ITraceService>();
			var trace = traceSrv.Trace(method);

			bool erred = false;
			foreach (var instrInfo in dpRegInstrs) {
				int[] args = trace.TraceArguments(instrInfo.Item2);
				if (args == null) {
					if (!erred)
						logger.LogWarning("Failed to extract dependency property name in '{0}'.", method.FullName);
					erred = true;
					continue;
				}

				Instruction ldstr = method.Body.Instructions[args[0]];
				if (ldstr.OpCode.Code != Code.Ldstr) {
					if (!erred)
						logger.LogWarning("Failed to extract dependency property name in '{0}'.", method.FullName);
					erred = true;
					continue;
				}

				var name = (string)ldstr.Operand;
				TypeDef declType = method.DeclaringType;
				bool found = false;
				if (instrInfo.Item1) // Attached DP
				{
					MethodDef accessor;
					if ((accessor = declType.FindMethod("Get" + name)) != null && accessor.IsStatic) {
						service.SetCanRename(context, accessor, false);
						found = true;
					}

					if ((accessor = declType.FindMethod("Set" + name)) != null && accessor.IsStatic) {
						service.SetCanRename(context, accessor, false);
						found = true;
					}
				}

				// Normal DP
				// Find CLR property for attached DP as well, because it seems attached DP can be use as normal DP as well.
				PropertyDef property = null;
				if ((property = declType.FindProperty(name)) != null) {
					service.SetCanRename(context, property, false);

					found = true;
					if (property.GetMethod != null)
						service.SetCanRename(context, property.GetMethod, false);

					if (property.SetMethod != null)
						service.SetCanRename(context, property.SetMethod, false);

					if (property.HasOtherMethods) {
						foreach (MethodDef accessor in property.OtherMethods)
							service.SetCanRename(context, accessor, false);
					}
				}

				if (!found) {
					if (instrInfo.Item1)
						logger.LogWarning(
							"Failed to find the accessors of attached dependency property '{0}' in type '{1}'.",
							name, declType.FullName);
					else
						logger.LogWarning(
							"Failed to find the CLR property of normal dependency property '{0}' in type '{1}'.",
							name, declType.FullName);
				}
			}

			erred = false;
			foreach (Instruction instr in routedEvtRegInstrs) {
				int[] args = trace.TraceArguments(instr);
				if (args == null) {
					if (!erred)
						logger.LogWarning("Failed to extract routed event name in '{0}'.", method.FullName);
					erred = true;
					continue;
				}

				Instruction ldstr = method.Body.Instructions[args[0]];
				if (ldstr.OpCode.Code != Code.Ldstr) {
					if (!erred)
						logger.LogWarning("Failed to extract routed event name in '{0}'.", method.FullName);
					erred = true;
					continue;
				}

				var name = (string)ldstr.Operand;
				TypeDef declType = method.DeclaringType;

				EventDef eventDef = null;
				if ((eventDef = declType.FindEvent(name)) == null) {
					logger.LogWarning("Failed to find the CLR event of routed event '{0}' in type '{1}'.",
						name, declType.FullName);
					continue;
				}

				service.SetCanRename(context, eventDef, false);

				if (eventDef.AddMethod != null)
					service.SetCanRename(context, eventDef.AddMethod, false);

				if (eventDef.RemoveMethod != null)
					service.SetCanRename(context, eventDef.RemoveMethod, false);

				if (eventDef.InvokeMethod != null)
					service.SetCanRename(context, eventDef.InvokeMethod, false);

				if (eventDef.HasOtherMethods) {
					foreach (MethodDef accessor in eventDef.OtherMethods)
						service.SetCanRename(context, accessor, false);
				}
			}
		}

		void AnalyzeResources(IConfuserContext context, INameService service, ModuleDefMD module) {
			if (analyzer == null) {
				analyzer = new BAMLAnalyzer(context, service);
				analyzer.AnalyzeElement += AnalyzeBAMLElement;
			}

			var wpfResInfo = new Dictionary<string, Dictionary<string, BamlDocument>>();

			foreach (EmbeddedResource res in module.Resources.OfType<EmbeddedResource>()) {
				Match match = ResourceNamePattern.Match(res.Name);
				if (!match.Success)
					continue;

				var resInfo = new Dictionary<string, BamlDocument>();

				var reader = new ResourceReader(res.CreateReader().AsStream());
				IDictionaryEnumerator enumerator = reader.GetEnumerator();
				while (enumerator.MoveNext()) {
					var name = (string)enumerator.Key;
					if (!name.EndsWith(".baml"))
						continue;

					string typeName;
					byte[] data;
					reader.GetResourceData(name, out typeName, out data);
					BamlDocument document = analyzer.Analyze(module, name, data);
					document.DocumentName = name;
					resInfo.Add(name, document);
				}

				if (resInfo.Count > 0)
					wpfResInfo.Add(res.Name, resInfo);
			}

			if (wpfResInfo.Count > 0)
				context.Annotations.Set(module, BAMLKey, wpfResInfo);
		}
	}
}<|MERGE_RESOLUTION|>--- conflicted
+++ resolved
@@ -77,50 +77,6 @@
 			var logger = context.Registry.GetRequiredService<ILoggerFactory>().CreateLogger(NameProtection._Id);
 
 			foreach (var res in wpfResInfo.Values)
-<<<<<<< HEAD
-			foreach (var doc in res.Values) {
-				List<IBAMLReference> references;
-				if (bamlRefs.TryGetValue(doc.DocumentName, out references)) {
-					var newName = doc.DocumentName.ToUpperInvariant();
-
-					#region old code
-
-					//if (newName.EndsWith(".BAML"))
-					//    newName = service.RandomName(RenameMode.Letters).ToLowerInvariant() + ".baml";
-					//else if (newName.EndsWith(".XAML"))
-					//    newName = service.RandomName(RenameMode.Letters).ToLowerInvariant() + ".xaml";
-
-					#endregion
-
-					#region Niks patch fix
-
-					/*
-					 * Nik's patch for maintaining relative paths. If the xaml file is referenced in this manner
-					 * "/some.namespace;component/somefolder/somecontrol.xaml"
-					 * then we want to keep the relative path and namespace intact. We should be obfuscating it like this - /some.namespace;component/somefolder/asjdjh2398498dswk.xaml
-					* */
-
-					string[] completePath = newName.Split(new string[] {"/"}, StringSplitOptions.RemoveEmptyEntries);
-					string newShinyName = string.Empty;
-					for (int i = 0; i <= completePath.Length - 2; i++) {
-						newShinyName += completePath[i].ToLowerInvariant() + "/";
-					}
-
-					if (newName.EndsWith(".BAML"))
-						newName = newShinyName + service.RandomName(RenameMode.Letters).ToLowerInvariant() + ".baml";
-					else if (newName.EndsWith(".XAML"))
-						newName = newShinyName + service.RandomName(RenameMode.Letters).ToLowerInvariant() + ".xaml";
-
-					logger.LogDebug("Preserving virtual paths. Replaced {0} with {1}", doc.DocumentName, newName);
-
-					#endregion
-
-					bool renameOk = true;
-					foreach (var bamlRef in references)
-						if (!bamlRef.CanRename(doc.DocumentName, newName)) {
-							renameOk = false;
-							break;
-=======
 				foreach (var doc in res.Values) {
 					var decodedName = HttpUtility.UrlDecode(doc.DocumentName);
 					var encodedName = doc.DocumentName;
@@ -137,7 +93,7 @@
 						string decodedNewName = decodedDirectory + fileName;
 						string encodedNewName = encodedDirectory + fileName;
 
-						context.Logger.Debug(String.Format("Preserving virtual paths. Replaced {0} with {1}", decodedName, decodedNewName));
+                        logger.LogDebug("Preserving virtual paths. Replaced {0} with {1}", decodedName, decodedNewName);
 
 						bool renameOk = references.All(r => r.CanRename(decodedName, decodedNewName) || r.CanRename(encodedName, encodedNewName));
 
@@ -147,16 +103,9 @@
 								bamlRef.Rename(encodedName, encodedNewName);
 							}
 							doc.DocumentName = encodedNewName;
->>>>>>> 26737ea7
 						}
-
-					if (renameOk) {
-						foreach (var bamlRef in references)
-							bamlRef.Rename(doc.DocumentName, newName);
-						doc.DocumentName = newName;
-					}
-				}
-			}
+					}
+				}
 		}
 
 		public void PostRename(IConfuserContext context, INameService service, IProtectionParameters parameters,
