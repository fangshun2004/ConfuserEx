﻿using System;
using System.Collections;
using System.Collections.Generic;
using System.Diagnostics;
using System.IO;
using System.Linq;
using System.Net;
using System.Resources;
using System.Text.RegularExpressions;
using System.Web;
using Confuser.Core;
using Confuser.Core.Services;
using Confuser.Renamer.BAML;
using Confuser.Renamer.Services;
using dnlib.DotNet;
using dnlib.DotNet.Emit;
using Microsoft.Extensions.DependencyInjection;
using Microsoft.Extensions.Logging;

namespace Confuser.Renamer.Analyzers {
	internal sealed class WPFAnalyzer : IRenamer {
		private const string URISCHEME_PACK = "pack";

		static readonly object BAMLKey = new object();

		internal static readonly Regex ResourceNamePattern = new Regex("^.*\\.g\\.resources$");

		internal static readonly Regex UriPattern =
			new Regex(
				"^(?:PACK\\://(?:COMPONENT|APPLICATION)\\:,,,)?(?:/(.+?)(?:;V\\d+\\.\\d+\\.\\d+\\.\\d+)?;COMPONENT)?(/?[^/].*\\.[BX]AML)$");

		BAMLAnalyzer analyzer;

		internal Dictionary<string, List<IBAMLReference>> bamlRefs;
		public event Action<BAMLAnalyzer, BamlElement> AnalyzeBAMLElement;

		private NameProtection Protection { get; }

		internal WPFAnalyzer(NameProtection protection) {
			Protection = protection ?? throw new ArgumentNullException(nameof(protection));
			bamlRefs = new Dictionary<string, List<IBAMLReference>>(StringComparer.OrdinalIgnoreCase);

			// To make sure that the URI class understands the pack URI,
			// we need to ensure that the schema is registered.
			// This is already done in case WPF is active in the environment, if it's not, we'll do it now.
			if (!UriParser.IsKnownScheme(URISCHEME_PACK)) {
				UriParser.Register(new GenericUriParser(GenericUriParserOptions.GenericAuthority), URISCHEME_PACK, -1);
			}
		}

		public void Analyze(IConfuserContext context, INameService service, IProtectionParameters parameters,
			IDnlibDef def) {
			var method = def as MethodDef;
			if (method != null) {
				if (!method.HasBody)
					return;
				AnalyzeMethod(context, service, method);
			}

			var module = def as ModuleDefMD;
			if (module != null) {
				AnalyzeResources(context, service, module);
			}
		}

		public void PreRename(IConfuserContext context, INameService service, IProtectionParameters parameters,
			IDnlibDef def) {
			if (!(def is ModuleDefMD module) ||
			    !parameters.GetParameter(context, def, Protection.Parameters.RenameXaml))
				return;

			var wpfResInfo =
				context.Annotations.Get<Dictionary<string, Dictionary<string, BamlDocument>>>(module, BAMLKey);
			if (wpfResInfo == null)
				return;

			var logger = context.Registry.GetRequiredService<ILoggerFactory>().CreateLogger(NameProtection._Id);

			foreach (var res in wpfResInfo.Values)
				foreach (var doc in res.Values) {
					var decodedName = HttpUtility.UrlDecode(doc.DocumentName);
					var encodedName = doc.DocumentName;
					if (bamlRefs.TryGetValue(decodedName, out var references)) {
						var decodedDirectory = decodedName.Substring(0, decodedName.LastIndexOf('/') + 1);
						var encodedDirectory = encodedName.Substring(0, encodedName.LastIndexOf('/') + 1);

						var fileName = service.RandomName(RenameMode.Letters).ToLowerInvariant();
						if (decodedName.EndsWith(".BAML", StringComparison.OrdinalIgnoreCase))
							fileName += ".baml";
						else if (decodedName.EndsWith(".XAML", StringComparison.OrdinalIgnoreCase))
							fileName += ".xaml";

						string decodedNewName = decodedDirectory + fileName;
						string encodedNewName = encodedDirectory + fileName;

                        logger.LogDebug("Preserving virtual paths. Replaced {0} with {1}", decodedName, decodedNewName);

						bool renameOk = references.All(r => r.CanRename(module, decodedName, decodedNewName) || r.CanRename(module, encodedName, encodedNewName));

						if (renameOk) {
							foreach (var bamlRef in references) {
								bamlRef.Rename(module, decodedName, decodedNewName);
								bamlRef.Rename(module, encodedName, encodedNewName);
							}
							doc.DocumentName = encodedNewName;
						}
					}
				}
		}

		public void PostRename(IConfuserContext context, INameService service, IProtectionParameters parameters,
			IDnlibDef def) {
			var module = def as ModuleDefMD;
			if (module == null)
				return;

			var wpfResInfo =
				context.Annotations.Get<Dictionary<string, Dictionary<string, BamlDocument>>>(module, BAMLKey);
			if (wpfResInfo == null)
				return;

			var newResources = new List<EmbeddedResource>();

			foreach (EmbeddedResource res in module.Resources.OfType<EmbeddedResource>()) {
				Dictionary<string, BamlDocument> resInfo;

				if (!wpfResInfo.TryGetValue(res.Name, out resInfo))
					continue;

				var stream = new MemoryStream();
				var writer = new ResourceWriter(stream);

				var reader = new ResourceReader(res.CreateReader().AsStream());
				IDictionaryEnumerator enumerator = reader.GetEnumerator();
				while (enumerator.MoveNext()) {
					var name = (string)enumerator.Key;
					string typeName;
					byte[] data;
					reader.GetResourceData(name, out typeName, out data);

					BamlDocument document;
					if (resInfo.TryGetValue(name, out document)) {
						var docStream = new MemoryStream();
						docStream.Position = 4;
						BamlWriter.WriteDocument(document, docStream);
						docStream.Position = 0;
						docStream.Write(BitConverter.GetBytes((int)docStream.Length - 4), 0, 4);
						data = docStream.ToArray();
						name = document.DocumentName;
					}

					writer.AddResourceData(name, typeName, data);
				}

				writer.Generate();
				newResources.Add(new EmbeddedResource(res.Name, stream.ToArray(), res.Attributes));
			}

			foreach (EmbeddedResource res in newResources) {
				int index = module.Resources.IndexOfEmbeddedResource(res.Name);
				module.Resources[index] = res;
			}
		}

		void AnalyzeMethod(IConfuserContext context, INameService service, MethodDef method) {
			var logger = context.Registry.GetRequiredService<ILoggerFactory>().CreateLogger(NameProtection._Id);

			var dpRegInstrs = new List<Tuple<bool, Instruction>>();
			var routedEvtRegInstrs = new List<Instruction>();
			for (int i = 0; i < method.Body.Instructions.Count; i++) {
				Instruction instr = method.Body.Instructions[i];
				if ((instr.OpCode.Code == Code.Call || instr.OpCode.Code == Code.Callvirt)) {
					var regMethod = (IMethod)instr.Operand;

					if (regMethod.DeclaringType.FullName == "System.Windows.DependencyProperty" &&
					    regMethod.Name.String.StartsWith("Register")) {
						dpRegInstrs.Add(Tuple.Create(regMethod.Name.String.StartsWith("RegisterAttached"), instr));
					}
					else if (regMethod.DeclaringType.FullName == "System.Windows.EventManager" &&
					         regMethod.Name.String == "RegisterRoutedEvent") {
						routedEvtRegInstrs.Add(instr);
					}
				}
				else if (instr.OpCode.Code == Code.Newobj) {
					var methodRef = (IMethod)instr.Operand;

					if (methodRef.DeclaringType.FullName == "System.Windows.Data.PropertyGroupDescription" &&
					    methodRef.Name == ".ctor" && i - 1 >= 0 &&
					    method.Body.Instructions[i - 1].OpCode.Code == Code.Ldstr) {
						foreach (var property in analyzer.LookupProperty(
							(string)method.Body.Instructions[i - 1].Operand))
							service.SetCanRename(context, property, false);
					}
				}
				else if (instr.OpCode == OpCodes.Ldstr) {
					var operand = ((string)instr.Operand).ToUpperInvariant();
					if (operand.EndsWith(".BAML") || operand.EndsWith(".XAML")) {
						var match = UriPattern.Match(operand);
						var refModule = method.Module;
						if (match.Success) {
							var resourceAssemblyName = match.Groups[1].Success ? match.Groups[1].Value : string.Empty;
							// Check if the expression contains a resource name (group 1)
							// If it does, check if it is this assembly.
							if (!string.IsNullOrWhiteSpace(resourceAssemblyName) &&
<<<<<<< HEAD
							    !resourceAssemblyName.Equals(method.Module.Assembly.Name.String,
								    StringComparison.OrdinalIgnoreCase)) {
								// This resource points to another assembly.
								// Leave it alone!
								return;
=======
								!resourceAssemblyName.Equals(method.Module.Assembly.Name.String, StringComparison.OrdinalIgnoreCase)) {
								// Let's see if we can find this assembly.
								refModule = context.Modules.FirstOrDefault(m =>
									resourceAssemblyName.Equals(m.Assembly.Name.String,
										StringComparison.OrdinalIgnoreCase));

								if (refModule == null) {
									// This resource points to an assembly that is not part of the obfuscation.
									// Leave it alone!
									return;
								}
>>>>>>> 3d45e222
							}

							operand = match.Groups[2].Value;
						}
						else if (operand.Contains("/"))
							logger.LogWarning("Fail to extract XAML name from '{0}'.", instr.Operand);

						var reference = new BAMLStringReference(refModule, instr);
						operand = WebUtility.UrlDecode(operand.TrimStart('/'));
						var baml = operand.Substring(0, operand.Length - 5) + ".BAML";
						var xaml = operand.Substring(0, operand.Length - 5) + ".XAML";
						bamlRefs.AddListEntry(baml, reference);
						bamlRefs.AddListEntry(xaml, reference);
					}
				}
			}

			if (dpRegInstrs.Count == 0)
				return;

			var traceSrv = context.Registry.GetService<ITraceService>();
			var trace = traceSrv.Trace(method);

			bool erred = false;
			foreach (var instrInfo in dpRegInstrs) {
				int[] args = trace.TraceArguments(instrInfo.Item2);
				if (args == null) {
					if (!erred)
						logger.LogWarning("Failed to extract dependency property name in '{0}'.", method.FullName);
					erred = true;
					continue;
				}

				Instruction ldstr = method.Body.Instructions[args[0]];
				if (ldstr.OpCode.Code != Code.Ldstr) {
					if (!erred)
						logger.LogWarning("Failed to extract dependency property name in '{0}'.", method.FullName);
					erred = true;
					continue;
				}

				var name = (string)ldstr.Operand;
				TypeDef declType = method.DeclaringType;
				bool found = false;
				if (instrInfo.Item1) // Attached DP
				{
					MethodDef accessor;
					if ((accessor = declType.FindMethod("Get" + name)) != null && accessor.IsStatic) {
						service.SetCanRename(context, accessor, false);
						found = true;
					}

					if ((accessor = declType.FindMethod("Set" + name)) != null && accessor.IsStatic) {
						service.SetCanRename(context, accessor, false);
						found = true;
					}
				}

				// Normal DP
				// Find CLR property for attached DP as well, because it seems attached DP can be use as normal DP as well.
				PropertyDef property = null;
				if ((property = declType.FindProperty(name)) != null) {
					service.SetCanRename(context, property, false);

					found = true;
					if (property.GetMethod != null)
						service.SetCanRename(context, property.GetMethod, false);

					if (property.SetMethod != null)
						service.SetCanRename(context, property.SetMethod, false);

					if (property.HasOtherMethods) {
						foreach (MethodDef accessor in property.OtherMethods)
							service.SetCanRename(context, accessor, false);
					}
				}

				if (!found) {
					if (instrInfo.Item1)
						logger.LogWarning(
							"Failed to find the accessors of attached dependency property '{0}' in type '{1}'.",
							name, declType.FullName);
					else
						logger.LogWarning(
							"Failed to find the CLR property of normal dependency property '{0}' in type '{1}'.",
							name, declType.FullName);
				}
			}

			erred = false;
			foreach (Instruction instr in routedEvtRegInstrs) {
				int[] args = trace.TraceArguments(instr);
				if (args == null) {
					if (!erred)
						logger.LogWarning("Failed to extract routed event name in '{0}'.", method.FullName);
					erred = true;
					continue;
				}

				Instruction ldstr = method.Body.Instructions[args[0]];
				if (ldstr.OpCode.Code != Code.Ldstr) {
					if (!erred)
						logger.LogWarning("Failed to extract routed event name in '{0}'.", method.FullName);
					erred = true;
					continue;
				}

				var name = (string)ldstr.Operand;
				TypeDef declType = method.DeclaringType;

				EventDef eventDef = null;
				if ((eventDef = declType.FindEvent(name)) == null) {
					logger.LogWarning("Failed to find the CLR event of routed event '{0}' in type '{1}'.",
						name, declType.FullName);
					continue;
				}

				service.SetCanRename(context, eventDef, false);

				if (eventDef.AddMethod != null)
					service.SetCanRename(context, eventDef.AddMethod, false);

				if (eventDef.RemoveMethod != null)
					service.SetCanRename(context, eventDef.RemoveMethod, false);

				if (eventDef.InvokeMethod != null)
					service.SetCanRename(context, eventDef.InvokeMethod, false);

				if (eventDef.HasOtherMethods) {
					foreach (MethodDef accessor in eventDef.OtherMethods)
						service.SetCanRename(context, accessor, false);
				}
			}
		}

		void AnalyzeResources(IConfuserContext context, INameService service, ModuleDefMD module) {
			if (analyzer == null) {
				analyzer = new BAMLAnalyzer(context, service);
				analyzer.AnalyzeElement += AnalyzeBAMLElement;
			}

			var wpfResInfo = new Dictionary<string, Dictionary<string, BamlDocument>>();

			foreach (EmbeddedResource res in module.Resources.OfType<EmbeddedResource>()) {
				Match match = ResourceNamePattern.Match(res.Name);
				if (!match.Success)
					continue;

				var resInfo = new Dictionary<string, BamlDocument>();

				var reader = new ResourceReader(res.CreateReader().AsStream());
				IDictionaryEnumerator enumerator = reader.GetEnumerator();
				while (enumerator.MoveNext()) {
					var name = (string)enumerator.Key;
					if (!name.EndsWith(".baml"))
						continue;

					string typeName;
					byte[] data;
					reader.GetResourceData(name, out typeName, out data);
					BamlDocument document = analyzer.Analyze(module, name, data);
					document.DocumentName = name;
					resInfo.Add(name, document);
				}

				if (resInfo.Count > 0)
					wpfResInfo.Add(res.Name, resInfo);
			}

			if (wpfResInfo.Count > 0)
				context.Annotations.Set(module, BAMLKey, wpfResInfo);
		}
	}
}<|MERGE_RESOLUTION|>--- conflicted
+++ resolved
@@ -202,13 +202,6 @@
 							// Check if the expression contains a resource name (group 1)
 							// If it does, check if it is this assembly.
 							if (!string.IsNullOrWhiteSpace(resourceAssemblyName) &&
-<<<<<<< HEAD
-							    !resourceAssemblyName.Equals(method.Module.Assembly.Name.String,
-								    StringComparison.OrdinalIgnoreCase)) {
-								// This resource points to another assembly.
-								// Leave it alone!
-								return;
-=======
 								!resourceAssemblyName.Equals(method.Module.Assembly.Name.String, StringComparison.OrdinalIgnoreCase)) {
 								// Let's see if we can find this assembly.
 								refModule = context.Modules.FirstOrDefault(m =>
@@ -220,7 +213,6 @@
 									// Leave it alone!
 									return;
 								}
->>>>>>> 3d45e222
 							}
 
 							operand = match.Groups[2].Value;
