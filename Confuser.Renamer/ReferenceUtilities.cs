--- conflicted
+++ resolved
@@ -9,55 +9,13 @@
 			if (nameService is null || context is null)
 				return builder.AppendHashedIdentifier("Name", def.FullName);
 
-<<<<<<< HEAD
-			switch (def) {
-				case TypeDef typeDef:
-					builder.AppendTypeName(typeDef, context, nameService);
-					break;
-				case IMemberDef memberDef:
-					builder.AppendTypeName(memberDef.DeclaringType, context, nameService)
-						.Append("::")
-						.AppendOriginalName(memberDef, context, nameService);
-					break;
-				default:
-					builder.AppendOriginalName(def, context, nameService);
-					break;
-			}
-=======
 			builder.Append("Original Name").Append(": ");
-			builder.Append(nameService.GetDisplayName(def));
->>>>>>> bc50064e
+			builder.Append(nameService.GetDisplayName(context, def));
 			builder.Append("; ");
 			return builder.AppendHashedIdentifier("Name", def.FullName);
 		}
 
-<<<<<<< HEAD
-		private static StringBuilder AppendTypeName(this StringBuilder builder, TypeDef typeDef, IConfuserContext context, INameService nameService) {
-			var originalNamespace = nameService.GetOriginalNamespace(context, typeDef);
-			var originalName = nameService.GetOriginalName(context, typeDef);
-
-			if (string.IsNullOrWhiteSpace(originalNamespace))
-				originalNamespace = typeDef.Namespace;
-			if (string.IsNullOrWhiteSpace(originalName))
-				originalName = typeDef.Name;
-
-			if (!string.IsNullOrWhiteSpace(originalNamespace))
-				builder.Append(originalNamespace).Append(".");
-
-			return builder.Append(originalName);
-		}
-
-		private static StringBuilder AppendOriginalName(this StringBuilder builder, IDnlibDef def, IConfuserContext context, INameService nameService) {
-			var originalName = nameService.GetOriginalName(context, def);
-			if (string.IsNullOrWhiteSpace(originalName))
-				originalName = def.Name;
-			return builder.Append(originalName);
-		}
-
 		internal static StringBuilder AppendReferencedDef(this StringBuilder builder, IDnlibDef def, IConfuserContext context, INameService nameService) {
-=======
-		internal static StringBuilder AppendReferencedDef(this StringBuilder builder, IDnlibDef def, INameService nameService) {
->>>>>>> bc50064e
 			switch (def) {
 				case EventDef eventDef:
 					return builder.AppendReferencedEvent(eventDef, context, nameService);
