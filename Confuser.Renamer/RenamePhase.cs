--- conflicted
+++ resolved
@@ -1,11 +1,9 @@
 ﻿using System;
 using System.Collections.Generic;
+using System.Collections.Immutable;
 using System.Linq;
-<<<<<<< HEAD
+using System.Text;
 using System.Threading;
-=======
-using System.Text;
->>>>>>> 1fac295e
 using Confuser.Core;
 using Confuser.Core.Services;
 using Confuser.Renamer.Services;
@@ -13,6 +11,7 @@
 using dnlib.DotNet.Pdb;
 using Microsoft.Extensions.DependencyInjection;
 using Microsoft.Extensions.Logging;
+using ILogger = Microsoft.Extensions.Logging.ILogger;
 
 namespace Confuser.Renamer {
 	internal sealed class RenamePhase : IProtectionPhase {
@@ -44,13 +43,8 @@
 
 			var targets = service.GetRandom().Shuffle(parameters.Targets);
 			var pdbDocs = new HashSet<string>();
-<<<<<<< HEAD
-			foreach (var def in targets /*.WithProgress(logger)*/) {
+			foreach (IDnlibDef def in GetTargetsWithDelay(targets, context, service, logger)/*.WithProgress(logger)*/) {
 				if (def is ModuleDef && parameters.GetParameter(context, def, Parent.Parameters.RickRoll))
-=======
-			foreach (IDnlibDef def in GetTargetsWithDelay(targets, context, service).WithProgress(targets.Count, context.Logger)) {
-				if (def is ModuleDef && parameters.GetParameter(context, def, "rickroll", false))
->>>>>>> 1fac295e
 					RickRoller.CommenceRickroll(context, (ModuleDef)def);
 
 				bool canRename = service.CanRename(context, def);
@@ -84,20 +78,10 @@
 				if (!canRename)
 					continue;
 
-<<<<<<< HEAD
-				var references = service.GetReferences(context, def);
-				bool cancel = false;
-				foreach (var refer in references) {
-					cancel |= refer.ShouldCancelRename();
-					if (cancel) break;
-				}
+				service.SetIsRenamed(context, def);
 
-=======
-				service.SetIsRenamed(def);
-
-				IList<INameReference> references = service.GetReferences(def);
+				IList<INameReference> references = service.GetReferences(context, def);
 				bool cancel = references.Any(r => r.ShouldCancelRename);
->>>>>>> 1fac295e
 				if (cancel)
 					continue;
 
@@ -126,12 +110,6 @@
 					throw new NotImplementedException("Unexpected implementation of IDnlibDef: " +
 					                                  def.GetType().FullName);
 
-<<<<<<< HEAD
-				foreach (var refer in references.ToList()) {
-					if (!refer.UpdateNameReference(context, service)) {
-						logger.LogCritical("Failed to update name reference on '{0}'.", def);
-						throw new ConfuserException();
-=======
 				int updatedReferences = -1;
 				do {
 					var oldUpdatedCount = updatedReferences;
@@ -141,27 +119,27 @@
 					if (updatedReferences == oldUpdatedCount) {
 						var errorBuilder = new StringBuilder();
 						errorBuilder.AppendLine("Infinite loop detected while resolving name references.");
-						errorBuilder.Append("Processed definition: ").AppendDescription(def, service).AppendLine();
+						errorBuilder.Append("Processed definition: ").AppendDescription(def, context, service).AppendLine();
 						errorBuilder.Append("Assembly: ").AppendLine(context.CurrentModule.FullName);
 						errorBuilder.AppendLine("Faulty References:");
 						foreach (var reference in updatedReferenceList) {
-							errorBuilder.Append(" - ").AppendLine(reference.ToString(service));
+							errorBuilder.Append(" - ").AppendLine(reference.ToString(context, service));
 						}
-						context.Logger.Error(errorBuilder.ToString().Trim());
+						logger.LogError(errorBuilder.ToString().Trim());
 						throw new ConfuserException();
 					}
-					context.CheckCancellation();
+					token.ThrowIfCancellationRequested();
 				} while (updatedReferences > 0);
 			}
 		}
 
-		private static IEnumerable<IDnlibDef> GetTargetsWithDelay(IList<IDnlibDef> definitions, ConfuserContext context, INameService service) {
-			var delayedItems = new List<IDnlibDef>();
+		private static IEnumerable<IDnlibDef> GetTargetsWithDelay(IImmutableList<IDnlibDef> definitions, IConfuserContext context, INameService service, ILogger logger) {
+			var delayedItems = ImmutableArray.CreateBuilder<IDnlibDef>();
 			var currentList = definitions;
 			var lastCount = -1;
 			while (currentList.Any()) {
 				foreach (var def in currentList) {
-					if (service.GetReferences(def).Any(r => r.DelayRenaming(service)))
+					if (service.GetReferences(context, def).Any(r => r.DelayRenaming(context, service)))
 						delayedItems.Add(def);
 					else
 						yield return def;
@@ -172,20 +150,14 @@
 					errorBuilder.AppendLine("Failed to rename all targeted members, because the references are blocking each other.");
 					errorBuilder.AppendLine("Remaining definitions: ");
 					foreach (var def in delayedItems) {
-						errorBuilder.Append("• ").AppendDescription(def, service).AppendLine();
->>>>>>> 1fac295e
+						errorBuilder.Append("• ").AppendDescription(def, context, service).AppendLine();
 					}
-					context.Logger.Warn(errorBuilder.ToString().Trim());
+					logger.LogWarning(errorBuilder.ToString().Trim());
 					yield break;
 				}
-<<<<<<< HEAD
-
-				token.ThrowIfCancellationRequested();
-=======
 				lastCount = delayedItems.Count;
-				currentList = delayedItems;
-				delayedItems = new List<IDnlibDef>();
->>>>>>> 1fac295e
+				currentList = delayedItems.ToImmutable();
+				delayedItems.Clear();
 			}
 		}
 	}
