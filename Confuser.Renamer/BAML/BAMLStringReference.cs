--- conflicted
+++ resolved
@@ -13,27 +13,6 @@
 
 		public void Rename(string oldName, string newName) {
 			var value = (string)instr.Operand;
-<<<<<<< HEAD
-			if (value.IndexOf(oldName, StringComparison.OrdinalIgnoreCase) != -1)
-				value = newName;
-			else if (oldName.EndsWith(".baml")) {
-				Debug.Assert(newName.EndsWith(".baml"));
-				/*
-                 * Nik's patch for maintaining relative paths. If the xaml file is referenced in this manner
-                 * "/some.namespace;component/somefolder/somecontrol.xaml"
-                 * then we want to keep the relative path and namespace intact. We should be obfuscating it like this - /some.namespace;component/somefolder/asjdjh2398498dswk.xaml
-                 * */
-				//value = newName.Substring(0, newName.Length - 5) + ".xaml";
-				value = value.Replace(
-					oldName.Replace(".baml", string.Empty, StringComparison.InvariantCultureIgnoreCase),
-					newName.Replace(".baml", String.Empty, StringComparison.InvariantCultureIgnoreCase),
-					StringComparison.InvariantCultureIgnoreCase);
-			}
-			else
-				throw new UnreachableException();
-
-			instr.Operand = value;
-=======
 			while (true) {
 				if (value.EndsWith(oldName, StringComparison.OrdinalIgnoreCase)) {
 					value = value.Substring(0, value.Length - oldName.Length) + newName;
@@ -52,7 +31,6 @@
 		private static string ToXaml(string refName) {
 			Debug.Assert(refName.EndsWith(".baml", StringComparison.OrdinalIgnoreCase));
 			return refName.Substring(0, refName.Length - 5) + ".xaml";
->>>>>>> 26737ea7
 		}
 	}
 }