--- conflicted
+++ resolved
@@ -506,15 +506,8 @@
 				;
 			}
 			else if (converter.FullName == "System.Windows.Markup.TypeTypeConverter") {
-<<<<<<< HEAD
-				string prefix;
-				TypeSig sig = ResolveType(rec.Value.Trim(), out prefix);
-				if (sig != null &&
-				    Context.Modules.Contains((ModuleDefMD)sig.ToBasicTypeDefOrRef().ResolveTypeDefThrow().Module)) {
-=======
 				TypeSig sig = ResolveType(rec.Value.Trim(), out _);
-				if (sig != null && context.Modules.Contains((ModuleDefMD)sig.ToBasicTypeDefOrRef().ResolveTypeDefThrow().Module)) {
->>>>>>> 1fac295e
+				if (sig != null && Context.Modules.Contains((ModuleDefMD)sig.ToBasicTypeDefOrRef().ResolveTypeDefThrow().Module)) {
 					var reference = new BAMLConverterTypeReference(xmlnsCtx, sig, rec);
 					AddTypeSigReference(sig, reference);
 				}
@@ -623,55 +616,11 @@
 			foreach (var part in pathUpdater) {
 				switch (part.Type) {
 					case SourceValueType.Property:
-<<<<<<< HEAD
-						// This is a property reference. This may be directly the name of a property or a reference by
-						// with the type to the property
-						// Simple Property:    "TestProperty"
-						// Property with Type: "(local:DataClass.TestProperty)"
-
-						var typeName = part.GetTypeName();
-						var propertyName = part.GetPropertyName();
-						if (!string.IsNullOrWhiteSpace(typeName)) {
-							var sig = ResolveType(typeName, out var prefix);
-							if (sig != null &&
-							    Context.Modules.Contains((ModuleDefMD)sig.ToBasicTypeDefOrRef().ResolveTypeDefThrow()
-								    .Module)) {
-								var reference = new BAMLPathTypeReference(xmlnsCtx, sig, part);
-								AddTypeSigReference(sig, reference);
-								break;
-							}
-						}
-
-						// Reaching this point means that the type reference was either not present or failed to
-						// resolve. In this case every property with the matching name will be flagged so it does not
-						// get renamed.
-						if (properties.TryGetValue(propertyName, out var candidates))
-							foreach (var property in candidates)
-								service.SetCanRename(Context, property, false);
-
-						break;
-					case SourceValueType.Indexer:
-						// This is the indexer part of a property reference.
-						foreach (var indexerArg in part.paramList) {
-							if (!string.IsNullOrWhiteSpace(indexerArg.parenString)) {
-								var sig = ResolveType(indexerArg.parenString, out var prefix);
-								if (sig != null &&
-								    Context.Modules.Contains((ModuleDefMD)sig.ToBasicTypeDefOrRef()
-									    .ResolveTypeDefThrow().Module)) {
-									var reference = new BAMLPathTypeReference(xmlnsCtx, sig, part);
-									AddTypeSigReference(sig, reference);
-									break;
-								}
-							}
-						}
-
-=======
 						AnalyzePropertyPathProperty(part);
 						break;
 					case SourceValueType.Indexer:
 						// This is the indexer part of a property reference.
 						AnalyzePropertyPathIndexer(part);
->>>>>>> 1fac295e
 						break;
 				}
 			}
@@ -687,7 +636,7 @@
 			var propertyName = part.GetPropertyName();
 			if (!string.IsNullOrWhiteSpace(typeName)) {
 				var sig = ResolveType(typeName, out var prefix);
-				if (sig != null && context.Modules.Contains((ModuleDefMD) sig.ToBasicTypeDefOrRef().ResolveTypeDefThrow().Module)) {
+				if (sig != null && Context.Modules.Contains((ModuleDefMD) sig.ToBasicTypeDefOrRef().ResolveTypeDefThrow().Module)) {
 					var reference = new BAMLPathTypeReference(xmlnsCtx, sig, part);
 					AddTypeSigReference(sig, reference);
 					return;
@@ -699,17 +648,17 @@
 			// get renamed.
 			if (properties.TryGetValue(propertyName, out var candidates))
 				foreach (var property in candidates)
-					service.SetCanRename(property, false);
+					service.SetCanRename(Context, property, false);
 		}
 
 		void AnalyzePropertyPathIndexer(PropertyPathPartUpdater part) {
 			foreach (var indexerArg in part.ParamList) {
 				if (!string.IsNullOrWhiteSpace(indexerArg.ParenString)) {
 					var sig = ResolveType(indexerArg.ParenString, out var prefix);
-					if (sig != null && context.Modules.Contains((ModuleDefMD) sig.ToBasicTypeDefOrRef().ResolveTypeDefThrow().Module)) {
+					if (sig != null && Context.Modules.Contains((ModuleDefMD) sig.ToBasicTypeDefOrRef().ResolveTypeDefThrow().Module)) {
 						var reference = new BAMLPathTypeReference(xmlnsCtx, sig, indexerArg);
 						AddTypeSigReference(sig, reference);
-						break;
+						return;
 					}
 				}
 			}
