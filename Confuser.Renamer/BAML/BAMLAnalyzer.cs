﻿using System;
using System.Collections.Generic;
using System.Diagnostics;
using System.IO;
using System.IO.Packaging;
using System.Linq;
using System.Net;
using Confuser.Core;
using Confuser.Core.Services;
using Confuser.Renamer.Analyzers;
using Confuser.Renamer.References;
using Confuser.Renamer.Services;
using dnlib.DotNet;
using Microsoft.Extensions.DependencyInjection;
using Microsoft.Extensions.Logging;

namespace Confuser.Renamer.BAML {
	internal class BAMLAnalyzer {
		readonly INameService service;

		readonly Dictionary<string, List<MethodDef>> methods = new Dictionary<string, List<MethodDef>>();
		readonly Dictionary<string, List<EventDef>> events = new Dictionary<string, List<EventDef>>();
		readonly Dictionary<string, List<PropertyDef>> properties = new Dictionary<string, List<PropertyDef>>();

		readonly Dictionary<ushort, AssemblyDef> assemblyRefs = new Dictionary<ushort, AssemblyDef>();

		readonly Dictionary<ushort, Tuple<IDnlibDef, AttributeInfoRecord, TypeDef>> attrRefs =
			new Dictionary<ushort, Tuple<IDnlibDef, AttributeInfoRecord, TypeDef>>();

		readonly Dictionary<ushort, StringInfoRecord> strings = new Dictionary<ushort, StringInfoRecord>();
		readonly Dictionary<ushort, TypeSig> typeRefs = new Dictionary<ushort, TypeSig>();

		readonly Dictionary<string, List<Tuple<AssemblyDef, string>>> xmlns =
			new Dictionary<string, List<Tuple<AssemblyDef, string>>>();

		private PropertyPathParser PathParser { get; } = new PropertyPathParser();

		readonly string packScheme = PackUriHelper.UriSchemePack + "://";

		IKnownThings things;

		KnownThingsv3 thingsv3;
		KnownThingsv4 thingsv4;
		XmlNsContext xmlnsCtx;

		public event Action<BAMLAnalyzer, BamlElement> AnalyzeElement;

		public IConfuserContext Context { get; }

		public INameService NameService {
			get { return service; }
		}

		public string CurrentBAMLName { get; set; }
		public ModuleDefMD Module { get; set; }

		public BAMLAnalyzer(IConfuserContext context, INameService service) {
			Context = context;
			this.service = service;
			PreInit();
		}

		void PreInit() {
			// WPF will only look for public instance members
			foreach (TypeDef type in Context.Modules.SelectMany(m => m.GetTypes())) {
				foreach (PropertyDef property in type.Properties) {
					if (property.IsPublic() && !property.IsStatic())
						properties.AddListEntry(property.Name, property);
				}

				foreach (EventDef evt in type.Events) {
					if (evt.IsPublic() && !evt.IsStatic())
						events.AddListEntry(evt.Name, evt);
				}

				foreach (MethodDef method in type.Methods) {
					if (method.IsPublic && !method.IsStatic)
						methods.AddListEntry(method.Name, method);
				}
			}
		}

		public IEnumerable<PropertyDef> LookupProperty(string name) {
			List<PropertyDef> ret;
			if (!properties.TryGetValue(name, out ret))
				return Enumerable.Empty<PropertyDef>();
			return ret;
		}

		public IEnumerable<EventDef> LookupEvent(string name) {
			List<EventDef> ret;
			if (!events.TryGetValue(name, out ret))
				return Enumerable.Empty<EventDef>();
			return ret;
		}

		public IEnumerable<MethodDef> LookupMethod(string name) {
			List<MethodDef> ret;
			if (!methods.TryGetValue(name, out ret))
				return Enumerable.Empty<MethodDef>();
			return ret;
		}

		public BamlDocument Analyze(ModuleDefMD module, string bamlName, byte[] data) {
			Module = module;
			CurrentBAMLName = bamlName;
			if (module.IsClr40) {
				things = thingsv4 ?? (thingsv4 = new KnownThingsv4(Context, module));
			}
			else {
				things = thingsv3 ?? (thingsv3 = new KnownThingsv3(Context, module));
			}

			Debug.Assert(BitConverter.ToInt32(data, 0) == data.Length - 4);

			BamlDocument document = BamlReader.ReadDocument(new MemoryStream(data, 4, data.Length - 4));

			// Remove debug infos
			document.RemoveWhere(rec => rec is LineNumberAndPositionRecord || rec is LinePositionRecord);

			// Populate references
			PopulateReferences(document);

			// Process elements
			BamlElement rootElem = BamlElement.Read(document);
			BamlElement trueRoot = rootElem.Children.Single();
			var stack = new Stack<BamlElement>();
			stack.Push(rootElem);
			while (stack.Count > 0) {
				BamlElement elem = stack.Pop();
				ProcessBAMLElement(trueRoot, elem);
				foreach (BamlElement child in elem.Children)
					stack.Push(child);
			}

			return document;
		}

		void PopulateReferences(BamlDocument document) {
			var clrNs = new Dictionary<string, List<Tuple<AssemblyDef, string>>>();

			assemblyRefs.Clear();
			foreach (AssemblyInfoRecord rec in document.OfType<AssemblyInfoRecord>()) {
				AssemblyDef assembly = Context.Resolver.ResolveThrow(rec.AssemblyFullName, Module);
				assemblyRefs.Add(rec.AssemblyId, assembly);

				if (!Context.Modules.Any(m => m.Assembly == assembly))
					continue;

				foreach (CustomAttribute attr in assembly.CustomAttributes.FindAll(
					"System.Windows.Markup.XmlnsDefinitionAttribute")) {
					clrNs.AddListEntry(
						(UTF8String)attr.ConstructorArguments[0].Value,
						Tuple.Create(assembly, (string)(UTF8String)attr.ConstructorArguments[1].Value));
				}
			}

			xmlnsCtx = new XmlNsContext(document, assemblyRefs);

			typeRefs.Clear();
			foreach (TypeInfoRecord rec in document.OfType<TypeInfoRecord>()) {
				AssemblyDef assembly;
				var asmId = (short)(rec.AssemblyId & 0xfff);
				if (asmId == -1)
					assembly = things.FrameworkAssembly;
				else
					assembly = assemblyRefs[(ushort)asmId];

				AssemblyDef assemblyRef = Module.Assembly == assembly ? null : assembly;

				TypeSig typeSig = TypeNameParser.ParseAsTypeSigReflectionThrow(Module, rec.TypeFullName,
					new DummyAssemblyRefFinder(assemblyRef));
				typeRefs[rec.TypeId] = typeSig;

				AddTypeSigReference(typeSig, new BAMLTypeReference(typeSig, rec));
			}

			attrRefs.Clear();
			foreach (AttributeInfoRecord rec in document.OfType<AttributeInfoRecord>()) {
				TypeSig declType;
				if (typeRefs.TryGetValue(rec.OwnerTypeId, out declType)) {
					TypeDef type = declType.ToBasicTypeDefOrRef().ResolveTypeDefThrow();
					attrRefs[rec.AttributeId] = AnalyzeAttributeReference(type, rec);
				}
				else {
					Debug.Assert((short)rec.OwnerTypeId < 0);
					TypeDef declTypeDef = things.Types((KnownTypes)(-(short)rec.OwnerTypeId));
					attrRefs[rec.AttributeId] = AnalyzeAttributeReference(declTypeDef, rec);
				}
			}

			strings.Clear();
			foreach (StringInfoRecord rec in document.OfType<StringInfoRecord>()) {
				strings[rec.StringId] = rec;
			}

			foreach (PIMappingRecord rec in document.OfType<PIMappingRecord>()) {
				var asmId = (short)(rec.AssemblyId & 0xfff);
				AssemblyDef assembly;
				if (asmId == -1)
					assembly = things.FrameworkAssembly;
				else
					assembly = assemblyRefs[(ushort)asmId];

				Tuple<AssemblyDef, string> scope = Tuple.Create(assembly, rec.ClrNamespace);
				clrNs.AddListEntry(rec.XmlNamespace, scope);
			}

			xmlns.Clear();
			foreach (XmlnsPropertyRecord rec in document.OfType<XmlnsPropertyRecord>()) {
				List<Tuple<AssemblyDef, string>> clrMap;
				if (clrNs.TryGetValue(rec.XmlNamespace, out clrMap)) {
					xmlns[rec.Prefix] = clrMap;
					foreach (var scope in clrMap)
						xmlnsCtx.AddNsMap(scope, rec.Prefix);
				}
			}
		}

		public TypeDef ResolveType(ushort typeId) {
			if ((short)typeId < 0)
				return things.Types((KnownTypes)(-(short)typeId));
			return typeRefs[typeId].ToBasicTypeDefOrRef().ResolveTypeDefThrow();
		}

		TypeSig ResolveType(string typeName, out string prefix) {
			List<Tuple<AssemblyDef, string>> clrNs;

			int index = typeName.IndexOf(':');
			if (index == -1) {
				prefix = "";
				if (!xmlns.TryGetValue(prefix, out clrNs))
					return null;
			}
			else {
				prefix = typeName.Substring(0, index);
				if (!xmlns.TryGetValue(prefix, out clrNs))
					return null;

				typeName = typeName.Substring(index + 1);
			}

			foreach (var ns in clrNs) {
				TypeSig sig = TypeNameParser.ParseAsTypeSigReflectionThrow(Module, ns.Item2 + "." + typeName,
					new DummyAssemblyRefFinder(ns.Item1));
				if (sig.ToBasicTypeDefOrRef().ResolveTypeDef() != null)
					return sig;
			}

			return null;
		}

		public Tuple<IDnlibDef, AttributeInfoRecord, TypeDef> ResolveAttribute(ushort attrId) {
			if ((short)attrId < 0) {
				Tuple<KnownTypes, PropertyDef, TypeDef> info = things.Properties((KnownProperties)(-(short)attrId));
				return Tuple.Create<IDnlibDef, AttributeInfoRecord, TypeDef>(info.Item2, null, info.Item3);
			}

			return attrRefs[attrId];
		}

		void AddTypeSigReference(TypeSig typeSig, INameReference<IDnlibDef> reference) {
			foreach (ITypeDefOrRef type in typeSig.FindTypeRefs()) {
				TypeDef typeDef = type.ResolveTypeDefThrow();
				if (Context.Modules.Contains((ModuleDefMD)typeDef.Module)) {
					service.ReduceRenameMode(Context, typeDef, RenameMode.Letters);
					if (type is TypeRef)
						service.AddReference(Context, typeDef, new TypeRefReference((TypeRef)type, typeDef));
					service.AddReference(Context, typeDef, reference);
				}
			}
		}

		void ProcessBAMLElement(BamlElement root, BamlElement elem) {
			ProcessElementHeader(elem);
			ProcessElementBody(root, elem);

			if (AnalyzeElement != null)
				AnalyzeElement(this, elem);
		}

		void ProcessElementHeader(BamlElement elem) {
			// Resolve type & properties of the element.
			switch (elem.Header.Type) {
				case BamlRecordType.ConstructorParametersStart:
					elem.Type = elem.Parent.Type;
					elem.Attribute = elem.Parent.Attribute;
					break;

				case BamlRecordType.DocumentStart:
					break;

				case BamlRecordType.ElementStart:
				case BamlRecordType.NamedElementStart:
					elem.Type = ResolveType(((ElementStartRecord)elem.Header).TypeId);
					elem.Attribute = elem.Parent.Attribute;
					if (elem.Attribute != null)
						elem.Type = GetAttributeType(elem.Attribute);
					break;

				case BamlRecordType.PropertyArrayStart:
				case BamlRecordType.PropertyComplexStart:
				case BamlRecordType.PropertyDictionaryStart:
				case BamlRecordType.PropertyListStart:
					var attrInfo = ResolveAttribute(((PropertyComplexStartRecord)elem.Header).AttributeId);
					elem.Type = attrInfo.Item3;
					elem.Attribute = attrInfo.Item1;
					if (elem.Attribute != null)
						elem.Type = GetAttributeType(elem.Attribute);
					break;

				case BamlRecordType.KeyElementStart:
				case BamlRecordType.StaticResourceStart:
					// i.e. <x:Key></x:Key>
					elem.Type = Module.CorLibTypes.Object.TypeDefOrRef.ResolveTypeDef();
					elem.Attribute = null;
					break;
			}
		}

		TypeDef GetAttributeType(IDnlibDef attr) {
			ITypeDefOrRef retType = null;
			if (attr is PropertyDef)
				retType = ((PropertyDef)attr).PropertySig.RetType.ToBasicTypeDefOrRef();
			else if (attr is EventDef)
				retType = ((EventDef)attr).EventType;
			return (retType == null) ? null : retType.ResolveTypeDefThrow();
			throw new UnreachableException();
		}

		void ProcessElementBody(BamlElement root, BamlElement elem) {
			foreach (BamlRecord rec in elem.Body) {
				// Resolve the type & property for simple property record too.
				TypeDef type = null;
				IDnlibDef attr = null;
				if (rec is PropertyRecord) {
					var propRec = (PropertyRecord)rec;
					var attrInfo = ResolveAttribute(propRec.AttributeId);
					type = attrInfo.Item3;
					attr = attrInfo.Item1;
					if (attr != null)
						type = GetAttributeType(attr);

					if (attrInfo.Item1 is EventDef) {
						MethodDef method = root.Type.FindMethod(propRec.Value);
						if (method == null) {
							var logger = Context.Registry.GetRequiredService<ILoggerFactory>()
								.CreateLogger(NameProtection._Id);
							logger.LogWarning("Cannot resolve method '{0}' in '{1}'.", root.Type.FullName,
								propRec.Value);
						}
						else {
							var reference = new BAMLAttributeReference(method, propRec);
							service.AddReference(Context, method, reference);
						}
					}

					if (rec is PropertyWithConverterRecord) {
						ProcessConverter((PropertyWithConverterRecord)rec, type);
					}
				}
				else if (rec is PropertyComplexStartRecord) {
					var attrInfo = ResolveAttribute(((PropertyComplexStartRecord)rec).AttributeId);
					type = attrInfo.Item3;
					attr = attrInfo.Item1;
					if (attr != null)
						type = GetAttributeType(attr);
				}
				else if (rec is ContentPropertyRecord) {
					var attrInfo = ResolveAttribute(((ContentPropertyRecord)rec).AttributeId);
					type = attrInfo.Item3;
					attr = attrInfo.Item1;
					if (elem.Attribute != null && attr != null)
						type = GetAttributeType(attr);
					foreach (BamlElement child in elem.Children) {
						child.Type = type;
						child.Attribute = attr;
					}
				}
				else if (rec is PropertyCustomRecord) {
					var customRec = (PropertyCustomRecord)rec;
					var attrInfo = ResolveAttribute(customRec.AttributeId);
					type = attrInfo.Item3;
					attr = attrInfo.Item1;
					if (elem.Attribute != null && attr != null)
						type = GetAttributeType(attr);

					if ((customRec.SerializerTypeId & ~0x4000) != 0 && (customRec.SerializerTypeId & ~0x4000) == 0x89) {
						// See BamlRecordReader.GetCustomDependencyPropertyValue.
						// Umm... Well, actually nothing to do, since this record only describe DP, which already won't be renamed.
					}
				}
				else if (rec is PropertyWithExtensionRecord) {
					var extRec = (PropertyWithExtensionRecord)rec;
					var attrInfo = ResolveAttribute(extRec.AttributeId);
					type = attrInfo.Item3;
					attr = attrInfo.Item1;
					if (elem.Attribute != null && attr != null)
						type = GetAttributeType(attr);

					if (extRec.Flags == 602) {
						// Static Extension
						// We only care about the references in user-defined assemblies, so skip built-in attributes
						// Also, ValueId is a resource ID, which is not implemented, so just skip it.
						if ((short)extRec.ValueId >= 0) {
							attrInfo = ResolveAttribute(extRec.ValueId);

							var attrTarget = attrInfo.Item1;
							if (attrTarget == null) {
								TypeSig declType;
								TypeDef declTypeDef;
								if (typeRefs.TryGetValue(attrInfo.Item2.OwnerTypeId, out declType))
									declTypeDef = declType.ToBasicTypeDefOrRef().ResolveTypeDefThrow();
								else {
									Debug.Assert((short)attrInfo.Item2.OwnerTypeId < 0);
									declTypeDef = things.Types((KnownTypes)(-(short)attrInfo.Item2.OwnerTypeId));
								}

								attrTarget = declTypeDef.FindField(attrInfo.Item2.Name);
							}

							if (attrTarget != null)
								service.AddReference(Context, attrTarget,
									new BAMLAttributeReference(attrTarget, attrInfo.Item2));
						}
					}
				}
				else if (rec is TextRecord) {
					var txt = (TextRecord)rec;
					string value = txt.Value;
					if (txt is TextWithIdRecord)
						value = strings[((TextWithIdRecord)txt).ValueId].Value;

					// At this point the text entry to analyzed for matching a type or a property reference.
					// Not sure why this is done and in what instances a reference to a property would be stored in a
					// TextRecord.
					// The only instance I know of that creates a text record, is the content of a Tag. For example
					// <TextBlock>abc</TextBlock> where "abc" is the text block.

					string prefix;
					TypeSig sig = ResolveType(value.Trim(), out prefix);
					if (sig != null &&
					    Context.Modules.Contains((ModuleDefMD)sig.ToBasicTypeDefOrRef().ResolveTypeDefThrow().Module)) {
						var reference = new BAMLConverterTypeReference(xmlnsCtx, sig, txt);
						AddTypeSigReference(sig, reference);
					}
					else
						AnalyzePropertyPath(value);
				}
			}
		}

		void ProcessConverter(PropertyWithConverterRecord rec, TypeDef type) {
			TypeDef converter = ResolveType(rec.ConverterTypeId);
			var logger = Context.Registry.GetRequiredService<ILoggerFactory>().CreateLogger(NameProtection._Id);

			if (converter.FullName == "System.ComponentModel.EnumConverter") {
				if (type != null && Context.Modules.Contains((ModuleDefMD)type.Module)) {
					FieldDef enumField = type.FindField(rec.Value);
					if (enumField != null)
						service.AddReference(Context, enumField, new BAMLEnumReference(enumField, rec));
				}
			}
			else if (converter.FullName == "System.Windows.Input.CommandConverter") {
				string cmd = rec.Value.Trim();
				int index = cmd.IndexOf('.');
				if (index != -1) {
					string typeName = cmd.Substring(0, index);
					string prefix;
					TypeSig sig = ResolveType(typeName, out prefix);
					if (sig != null) {
						string cmdName = cmd.Substring(index + 1);

						TypeDef typeDef = sig.ToBasicTypeDefOrRef().ResolveTypeDefThrow();
						if (Context.Modules.Contains((ModuleDefMD)typeDef.Module)) {
							PropertyDef property = typeDef.FindProperty(cmdName);
							if (property != null) {
								var reference = new BAMLConverterMemberReference(xmlnsCtx, sig, property, rec);
								AddTypeSigReference(sig, reference);
								service.ReduceRenameMode(Context, property, RenameMode.Letters);
								service.AddReference(Context, property, reference);
							}

							FieldDef field = typeDef.FindField(cmdName);
							if (field != null) {
								var reference = new BAMLConverterMemberReference(xmlnsCtx, sig, field, rec);
								AddTypeSigReference(sig, reference);
								service.ReduceRenameMode(Context, field, RenameMode.Letters);
								service.AddReference(Context, field, reference);
							}

							if (property == null && field == null) {
								logger.LogWarning("Could not resolve command '{0}' in '{1}'.", cmd, CurrentBAMLName);
							}
						}
					}
				}
			}
			else if (converter.FullName == "System.Windows.Markup.DependencyPropertyConverter") {
				// Umm... Again nothing to do, DP already won't be renamed.
			}
			else if (converter.FullName == "System.Windows.PropertyPathConverter") {
				AnalyzePropertyPath(rec.Value);
			}
			else if (converter.FullName == "System.Windows.Markup.RoutedEventConverter") {
				;
			}
			else if (converter.FullName == "System.Windows.Markup.TypeTypeConverter") {
				string prefix;
				TypeSig sig = ResolveType(rec.Value.Trim(), out prefix);
				if (sig != null &&
				    Context.Modules.Contains((ModuleDefMD)sig.ToBasicTypeDefOrRef().ResolveTypeDefThrow().Module)) {
					var reference = new BAMLConverterTypeReference(xmlnsCtx, sig, rec);
					AddTypeSigReference(sig, reference);
				}
			}

			var attrInfo = ResolveAttribute(rec.AttributeId);
			string attrName = null;
			if (attrInfo.Item1 != null)
				attrName = attrInfo.Item1.Name;
			else if (attrInfo.Item2 != null)
				attrName = attrInfo.Item2.Name;

			if (attrName == "DisplayMemberPath") {
				AnalyzePropertyPath(rec.Value);
			}
			else if (attrName == "Source") {
				string declType = null;
				if (attrInfo.Item1 is IMemberDef)
					declType = ((IMemberDef)attrInfo.Item1).DeclaringType.FullName;
				else if (attrInfo.Item2 != null)
					declType = ResolveType(attrInfo.Item2.OwnerTypeId).FullName;
				if (declType == "System.Windows.ResourceDictionary") {
					var src = rec.Value.ToUpperInvariant();
					if (src.EndsWith(".BAML") || src.EndsWith(".XAML")) {
						var refModule = Module;
						var match = WPFAnalyzer.UriPattern.Match(src);
						if (match.Success) {
							var resourceAssemblyName = match.Groups[1].Success ? match.Groups[1].Value : string.Empty;
							// Check if the expression contains a resource name (group 1)
							// If it does, check if it is this assembly.
							if (!string.IsNullOrWhiteSpace(resourceAssemblyName) &&
<<<<<<< HEAD
							    !resourceAssemblyName.Equals(Module.Assembly.Name.String,
								    StringComparison.OrdinalIgnoreCase)) {
								// This resource points to another assembly.
								// Leave it alone!
								return;
=======
								!resourceAssemblyName.Equals(Module.Assembly.Name.String, StringComparison.OrdinalIgnoreCase)) {
								// Let's see if we can find this assembly.
								refModule = context.Modules.FirstOrDefault(m =>
									resourceAssemblyName.Equals(m.Assembly.Name.String,
										StringComparison.OrdinalIgnoreCase));

								if (refModule == null) {
									// This resource points to an assembly that is not part of the obfuscation.
									// Leave it alone!
									return;
								}
>>>>>>> 3d45e222
							}

							src = match.Groups[2].Value;
						}
						else if (rec.Value.Contains("/")) {
							logger.LogWarning("Fail to extract XAML name from '{0}'.", rec.Value);
						}

						if (!src.StartsWith(packScheme, StringComparison.OrdinalIgnoreCase)) {
							var rel = new Uri(new Uri(packScheme + "application:,,,/" + CurrentBAMLName), src);
							src = rel.LocalPath;
						}
<<<<<<< HEAD

						var reference = new BAMLPropertyReference(rec);
=======
						var reference = new BAMLPropertyReference(refModule, rec);
>>>>>>> 3d45e222
						src = WebUtility.UrlDecode(src.TrimStart('/'));
						var baml = src.Substring(0, src.Length - 5) + ".BAML";
						var xaml = src.Substring(0, src.Length - 5) + ".XAML";
						var bamlRefs = service.FindRenamer<WPFAnalyzer>().bamlRefs;
						bamlRefs.AddListEntry(baml, reference);
						bamlRefs.AddListEntry(xaml, reference);
					}
				}
			}
		}

		Tuple<IDnlibDef, AttributeInfoRecord, TypeDef> AnalyzeAttributeReference(TypeDef declType,
			AttributeInfoRecord rec) {
			IDnlibDef retDef = null;
			ITypeDefOrRef retType = null;
			while (declType != null) {
				PropertyDef property = declType.FindProperty(rec.Name);
				if (property != null) {
					retDef = property;
					retType = property.PropertySig.RetType.ToBasicTypeDefOrRef();
					if (Context.Modules.Contains((ModuleDefMD)declType.Module))
						service.AddReference(Context, property, new BAMLAttributeReference(property, rec));
					break;
				}

				EventDef evt = declType.FindEvent(rec.Name);
				if (evt != null) {
					retDef = evt;
					retType = evt.EventType;
					if (Context.Modules.Contains((ModuleDefMD)declType.Module))
						service.AddReference(Context, evt, new BAMLAttributeReference(evt, rec));
					break;
				}

				if (declType.BaseType == null)
					break;
				declType = declType.BaseType.ResolveTypeDefThrow();
			}

			return Tuple.Create(retDef, rec, retType == null ? null : retType.ResolveTypeDefThrow());
		}

		void AnalyzePropertyPath(string path) {
			var parsedPath = PathParser.Parse(path);
			foreach (var part in parsedPath) {
				switch (part.type) {
					case SourceValueType.Property:
						// This is a property reference. This may be directly the name of a property or a reference by
						// with the type to the property
						// Simple Property:    "TestProperty"
						// Property with Type: "(local:DataClass.TestProperty)"

						var typeName = part.GetTypeName();
						var propertyName = part.GetPropertyName();
						if (!string.IsNullOrWhiteSpace(typeName)) {
							var sig = ResolveType(typeName, out var prefix);
							if (sig != null &&
							    Context.Modules.Contains((ModuleDefMD)sig.ToBasicTypeDefOrRef().ResolveTypeDefThrow()
								    .Module)) {
								var reference = new BAMLPathTypeReference(xmlnsCtx, sig, part);
								AddTypeSigReference(sig, reference);
								break;
							}
						}

						// Reaching this point means that the type reference was either not present or failed to
						// resolve. In this case every property with the matching name will be flagged so it does not
						// get renamed.
						if (properties.TryGetValue(propertyName, out var candidates))
							foreach (var property in candidates)
								service.SetCanRename(Context, property, false);

						break;
					case SourceValueType.Indexer:
						// This is the indexer part of a property reference.
						foreach (var indexerArg in part.paramList) {
							if (!string.IsNullOrWhiteSpace(indexerArg.parenString)) {
								var sig = ResolveType(indexerArg.parenString, out var prefix);
								if (sig != null &&
								    Context.Modules.Contains((ModuleDefMD)sig.ToBasicTypeDefOrRef()
									    .ResolveTypeDefThrow().Module)) {
									var reference = new BAMLPathTypeReference(xmlnsCtx, sig, part);
									AddTypeSigReference(sig, reference);
									break;
								}
							}
						}

						break;
				}
			}
		}

		class DummyAssemblyRefFinder : IAssemblyRefFinder {
			readonly AssemblyDef assemblyDef;

			public DummyAssemblyRefFinder(AssemblyDef assemblyDef) {
				this.assemblyDef = assemblyDef;
			}

			public AssemblyRef FindAssemblyRef(TypeRef nonNestedTypeRef) {
				return assemblyDef.ToAssemblyRef();
			}
		}

		internal class XmlNsContext {
			readonly Dictionary<AssemblyDef, ushort> assemblyRefs;
			readonly BamlDocument doc;

			readonly Dictionary<Tuple<AssemblyDef, string>, string> xmlNsMap =
				new Dictionary<Tuple<AssemblyDef, string>, string>();

			int rootIndex = -1;
			int x;

			public XmlNsContext(BamlDocument doc, Dictionary<ushort, AssemblyDef> assemblyRefs) {
				this.doc = doc;

				this.assemblyRefs = new Dictionary<AssemblyDef, ushort>();
				foreach (var entry in assemblyRefs)
					this.assemblyRefs[entry.Value] = entry.Key;

				for (int i = 0; i < doc.Count; i++)
					if (doc[i] is ElementStartRecord) {
						rootIndex = i + 1;
						break;
					}

				Debug.Assert(rootIndex != -1);
			}

			public void AddNsMap(Tuple<AssemblyDef, string> scope, string prefix) {
				xmlNsMap[scope] = prefix;
			}

			public string GetPrefix(string clrNs, AssemblyDef assembly) {
				string prefix;
				if (!xmlNsMap.TryGetValue(Tuple.Create(assembly, clrNs), out prefix)) {
					prefix = "_" + x++;
					ushort assemblyId = assemblyRefs[assembly];
					doc.Insert(rootIndex, new XmlnsPropertyRecord {
						AssemblyIds = new[] {assemblyId},
						Prefix = prefix,
						XmlNamespace = "clr-namespace:" + clrNs
					});
					doc.Insert(rootIndex - 1, new PIMappingRecord {
						AssemblyId = assemblyId,
						ClrNamespace = clrNs,
						XmlNamespace = "clr-namespace:" + clrNs
					});
					rootIndex++;
				}

				return prefix;
			}
		}
	}
}<|MERGE_RESOLUTION|>--- conflicted
+++ resolved
@@ -541,16 +541,9 @@
 							// Check if the expression contains a resource name (group 1)
 							// If it does, check if it is this assembly.
 							if (!string.IsNullOrWhiteSpace(resourceAssemblyName) &&
-<<<<<<< HEAD
-							    !resourceAssemblyName.Equals(Module.Assembly.Name.String,
-								    StringComparison.OrdinalIgnoreCase)) {
-								// This resource points to another assembly.
-								// Leave it alone!
-								return;
-=======
 								!resourceAssemblyName.Equals(Module.Assembly.Name.String, StringComparison.OrdinalIgnoreCase)) {
 								// Let's see if we can find this assembly.
-								refModule = context.Modules.FirstOrDefault(m =>
+								refModule = Context.Modules.FirstOrDefault(m =>
 									resourceAssemblyName.Equals(m.Assembly.Name.String,
 										StringComparison.OrdinalIgnoreCase));
 
@@ -559,7 +552,6 @@
 									// Leave it alone!
 									return;
 								}
->>>>>>> 3d45e222
 							}
 
 							src = match.Groups[2].Value;
@@ -572,12 +564,8 @@
 							var rel = new Uri(new Uri(packScheme + "application:,,,/" + CurrentBAMLName), src);
 							src = rel.LocalPath;
 						}
-<<<<<<< HEAD
-
-						var reference = new BAMLPropertyReference(rec);
-=======
+
 						var reference = new BAMLPropertyReference(refModule, rec);
->>>>>>> 3d45e222
 						src = WebUtility.UrlDecode(src.TrimStart('/'));
 						var baml = src.Substring(0, src.Length - 5) + ".BAML";
 						var xaml = src.Substring(0, src.Length - 5) + ".XAML";
