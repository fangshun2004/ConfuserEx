--- conflicted
+++ resolved
@@ -1,12 +1,11 @@
-﻿using System;
-using System.Collections.Generic;
+﻿using System.Collections.Generic;
 using Confuser.Core;
 using Confuser.Renamer.Analyzers;
 using dnlib.DotNet;
 
-<<<<<<< HEAD
 namespace Confuser.Renamer {
 	internal class AnalyzePhase : ProtectionPhase {
+
 		public AnalyzePhase(NameProtection parent)
 			: base(parent) { }
 
@@ -60,14 +59,14 @@
 
 		void RegisterRenamers(ConfuserContext context, NameService service) {
 			bool wpf = false,
-			     caliburn = false,
-			     winforms = false,
-			     json = false;
+				 caliburn = false,
+				 winforms = false,
+				 json = false;
 
 			foreach (var module in context.Modules)
 				foreach (var asmRef in module.GetAssemblyRefs()) {
 					if (asmRef.Name == "WindowsBase" || asmRef.Name == "PresentationCore" ||
-					    asmRef.Name == "PresentationFramework" || asmRef.Name == "System.Xaml") {
+						asmRef.Name == "PresentationFramework" || asmRef.Name == "System.Xaml") {
 						wpf = true;
 					}
 					else if (asmRef.Name == "Caliburn.Micro") {
@@ -119,11 +118,6 @@
 				var pass = parameters.GetParameter<string>(context, def, "password", null);
 				if (pass != null)
 					service.reversibleRenamer = new ReversibleRenamer(pass);
-
-				var idOffset = parameters.GetParameter<uint>(context, def, "idOffset", 0);
-				if (idOffset != 0)
-					service.SetNameId(idOffset);
-
 				service.SetCanRename(def, false);
 			}
 
@@ -172,8 +166,8 @@
 
 		void Analyze(NameService service, ConfuserContext context, ProtectionParameters parameters, MethodDef method) {
 			if (IsVisibleOutside(context, parameters, method.DeclaringType) &&
-			    (method.IsFamily || method.IsFamilyOrAssembly || method.IsPublic) &&
-			    IsVisibleOutside(context, parameters, method))
+				(method.IsFamily || method.IsFamilyOrAssembly || method.IsPublic) &&
+				IsVisibleOutside(context, parameters, method))
 				service.SetCanRename(method, false);
 
 			else if (method.IsRuntimeSpecialName)
@@ -194,8 +188,8 @@
 
 		void Analyze(NameService service, ConfuserContext context, ProtectionParameters parameters, FieldDef field) {
 			if (IsVisibleOutside(context, parameters, field.DeclaringType) &&
-			    (field.IsFamily || field.IsFamilyOrAssembly || field.IsPublic) &&
-			    IsVisibleOutside(context, parameters, field))
+				(field.IsFamily || field.IsFamilyOrAssembly || field.IsPublic) &&
+				IsVisibleOutside(context, parameters, field))
 				service.SetCanRename(field, false);
 
 			else if (field.IsRuntimeSpecialName)
@@ -214,7 +208,8 @@
 
 		void Analyze(NameService service, ConfuserContext context, ProtectionParameters parameters, PropertyDef property) {
 			if (IsVisibleOutside(context, parameters, property.DeclaringType) &&
-			    IsVisibleOutside(context, parameters, property))
+				property.IsPublic() &&
+				IsVisibleOutside(context, parameters, property))
 				service.SetCanRename(property, false);
 
 			else if (property.IsRuntimeSpecialName)
@@ -235,279 +230,15 @@
 
 		void Analyze(NameService service, ConfuserContext context, ProtectionParameters parameters, EventDef evt) {
 			if (IsVisibleOutside(context, parameters, evt.DeclaringType) &&
-			    IsVisibleOutside(context, parameters, evt))
+				evt.IsPublic() &&
+				IsVisibleOutside(context, parameters, evt))
 				service.SetCanRename(evt, false);
 
 			else if (evt.IsRuntimeSpecialName)
 				service.SetCanRename(evt, false);
 
 			else if (evt.IsExplicitlyImplementedInterfaceMember())
-				service.SetCanRename (evt, false);
+				service.SetCanRename(evt, false);
 		}
 	}
-=======
-namespace Confuser.Renamer
-{
-    internal class AnalyzePhase : ProtectionPhase
-    {
-
-        public AnalyzePhase(NameProtection parent)
-            : base(parent) { }
-
-        public override bool ProcessAll
-        {
-            get { return true; }
-        }
-
-        public override ProtectionTargets Targets
-        {
-            get { return ProtectionTargets.AllDefinitions; }
-        }
-
-        public override string Name
-        {
-            get { return "Name analysis"; }
-        }
-
-        void ParseParameters(IDnlibDef def, ConfuserContext context, NameService service, ProtectionParameters parameters)
-        {
-            var mode = parameters.GetParameter<RenameMode?>(context, def, "mode", null);
-            if (mode != null)
-                service.SetRenameMode(def, mode.Value);
-        }
-
-        protected override void Execute(ConfuserContext context, ProtectionParameters parameters)
-        {
-            var service = (NameService)context.Registry.GetService<INameService>();
-            context.Logger.Debug("Building VTables & identifier list...");
-            foreach (IDnlibDef def in parameters.Targets.WithProgress(context.Logger))
-            {
-                ParseParameters(def, context, service, parameters);
-
-                if (def is ModuleDef)
-                {
-                    var module = (ModuleDef)def;
-                    foreach (Resource res in module.Resources)
-                        service.SetOriginalName(res, res.Name);
-                }
-                else
-                    service.SetOriginalName(def, def.Name);
-
-                if (def is TypeDef)
-                {
-                    service.GetVTables().GetVTable((TypeDef)def);
-                    service.SetOriginalNamespace(def, ((TypeDef)def).Namespace);
-                }
-                context.CheckCancellation();
-            }
-
-            context.Logger.Debug("Analyzing...");
-            RegisterRenamers(context, service);
-            IList<IRenamer> renamers = service.Renamers;
-            foreach (IDnlibDef def in parameters.Targets.WithProgress(context.Logger))
-            {
-                Analyze(service, context, parameters, def, true);
-                context.CheckCancellation();
-            }
-        }
-
-        void RegisterRenamers(ConfuserContext context, NameService service)
-        {
-            bool wpf = false,
-                 caliburn = false,
-                 winforms = false,
-                 json = false;
-
-            foreach (var module in context.Modules)
-                foreach (var asmRef in module.GetAssemblyRefs())
-                {
-                    if (asmRef.Name == "WindowsBase" || asmRef.Name == "PresentationCore" ||
-                        asmRef.Name == "PresentationFramework" || asmRef.Name == "System.Xaml")
-                    {
-                        wpf = true;
-                    }
-                    else if (asmRef.Name == "Caliburn.Micro")
-                    {
-                        caliburn = true;
-                    }
-                    else if (asmRef.Name == "System.Windows.Forms")
-                    {
-                        winforms = true;
-                    }
-                    else if (asmRef.Name == "Newtonsoft.Json")
-                    {
-                        json = true;
-                    }
-                }
-
-            if (wpf)
-            {
-                var wpfAnalyzer = new WPFAnalyzer();
-                context.Logger.Debug("WPF found, enabling compatibility.");
-                service.Renamers.Add(wpfAnalyzer);
-                if (caliburn)
-                {
-                    context.Logger.Debug("Caliburn.Micro found, enabling compatibility.");
-                    service.Renamers.Add(new CaliburnAnalyzer(wpfAnalyzer));
-                }
-            }
-
-            if (winforms)
-            {
-                var winformsAnalyzer = new WinFormsAnalyzer();
-                context.Logger.Debug("WinForms found, enabling compatibility.");
-                service.Renamers.Add(winformsAnalyzer);
-            }
-
-            if (json)
-            {
-                var jsonAnalyzer = new JsonAnalyzer();
-                context.Logger.Debug("Newtonsoft.Json found, enabling compatibility.");
-                service.Renamers.Add(jsonAnalyzer);
-            }
-        }
-
-        internal void Analyze(NameService service, ConfuserContext context, ProtectionParameters parameters, IDnlibDef def, bool runAnalyzer)
-        {
-            if (def is TypeDef)
-                Analyze(service, context, parameters, (TypeDef)def);
-            else if (def is MethodDef)
-                Analyze(service, context, parameters, (MethodDef)def);
-            else if (def is FieldDef)
-                Analyze(service, context, parameters, (FieldDef)def);
-            else if (def is PropertyDef)
-                Analyze(service, context, parameters, (PropertyDef)def);
-            else if (def is EventDef)
-                Analyze(service, context, parameters, (EventDef)def);
-            else if (def is ModuleDef)
-            {
-                var pass = parameters.GetParameter<string>(context, def, "password", null);
-                if (pass != null)
-                    service.reversibleRenamer = new ReversibleRenamer(pass);
-                service.SetCanRename(def, false);
-            }
-
-            if (!runAnalyzer || parameters.GetParameter(context, def, "forceRen", false))
-                return;
-
-            foreach (IRenamer renamer in service.Renamers)
-                renamer.Analyze(context, service, parameters, def);
-        }
-
-        static bool IsVisibleOutside(ConfuserContext context, ProtectionParameters parameters, IMemberDef def)
-        {
-            var type = def as TypeDef;
-            if (type == null)
-                type = def.DeclaringType;
-
-            var renPublic = parameters.GetParameter<bool?>(context, def, "renPublic", null);
-            if (renPublic == null)
-                return type.IsVisibleOutside();
-            else
-                return type.IsVisibleOutside(false) && !renPublic.Value;
-        }
-
-        void Analyze(NameService service, ConfuserContext context, ProtectionParameters parameters, TypeDef type)
-        {
-            if (IsVisibleOutside(context, parameters, type))
-            {
-                service.SetCanRename(type, false);
-            }
-            else if (type.IsRuntimeSpecialName || type.IsGlobalModuleType)
-            {
-                service.SetCanRename(type, false);
-            }
-            else if (type.FullName == "ConfusedByAttribute")
-            {
-                // Courtesy
-                service.SetCanRename(type, false);
-            }
-
-            if (parameters.GetParameter(context, type, "forceRen", false))
-                return;
-
-            if (type.InheritsFromCorlib("System.Attribute"))
-            {
-                service.ReduceRenameMode(type, RenameMode.ASCII);
-            }
-
-            if (type.InheritsFrom("System.Configuration.SettingsBase"))
-            {
-                service.SetCanRename(type, false);
-            }
-        }
-
-        void Analyze(NameService service, ConfuserContext context, ProtectionParameters parameters, MethodDef method)
-        {
-            if (IsVisibleOutside(context, parameters, method.DeclaringType) &&
-                (method.IsFamily || method.IsFamilyOrAssembly || method.IsPublic) &&
-                IsVisibleOutside(context, parameters, method))
-                service.SetCanRename(method, false);
-
-            else if (method.IsRuntimeSpecialName)
-                service.SetCanRename(method, false);
-
-            else if (parameters.GetParameter(context, method, "forceRen", false))
-                return;
-
-            else if (method.DeclaringType.IsComImport() && !method.HasAttribute("System.Runtime.InteropServices.DispIdAttribute"))
-                service.SetCanRename(method, false);
-
-            else if (method.DeclaringType.IsDelegate())
-                service.SetCanRename(method, false);
-        }
-
-        void Analyze(NameService service, ConfuserContext context, ProtectionParameters parameters, FieldDef field)
-        {
-            if (IsVisibleOutside(context, parameters, field.DeclaringType) &&
-                (field.IsFamily || field.IsFamilyOrAssembly || field.IsPublic) &&
-                IsVisibleOutside(context, parameters, field))
-                service.SetCanRename(field, false);
-
-            else if (field.IsRuntimeSpecialName)
-                service.SetCanRename(field, false);
-
-            else if (parameters.GetParameter(context, field, "forceRen", false))
-                return;
-
-            else if (field.DeclaringType.IsSerializable && !field.IsNotSerialized)
-                service.SetCanRename(field, false);
-
-            else if (field.IsLiteral && field.DeclaringType.IsEnum &&
-                !parameters.GetParameter(context, field, "renEnum", false))
-                service.SetCanRename(field, false);
-        }
-
-        void Analyze(NameService service, ConfuserContext context, ProtectionParameters parameters, PropertyDef property)
-        {
-            if (IsVisibleOutside(context, parameters, property.DeclaringType) &&
-                property.IsPublic() &&
-                IsVisibleOutside(context, parameters, property))
-                service.SetCanRename(property, false);
-
-            else if (property.IsRuntimeSpecialName)
-                service.SetCanRename(property, false);
-
-            else if (parameters.GetParameter(context, property, "forceRen", false))
-                return;
-
-            else if (property.DeclaringType.Implements("System.ComponentModel.INotifyPropertyChanged"))
-                service.SetCanRename(property, false);
-
-            else if (property.DeclaringType.Name.String.Contains("AnonymousType"))
-                service.SetCanRename(property, false);
-        }
-
-        void Analyze(NameService service, ConfuserContext context, ProtectionParameters parameters, EventDef evt)
-        {
-            if (IsVisibleOutside(context, parameters, evt.DeclaringType) &&
-                evt.IsPublic() &&
-                IsVisibleOutside(context, parameters, evt))
-                service.SetCanRename(evt, false);
-
-            else if (evt.IsRuntimeSpecialName)
-                service.SetCanRename(evt, false);
-        }
-    }
->>>>>>> 5cbdea61
 }