--- conflicted
+++ resolved
@@ -1,12 +1,8 @@
-<<<<<<< HEAD
 using System;
-using System.Threading;
-=======
-﻿using System;
 using System.Collections.Generic;
 using System.IO;
 using System.Linq;
->>>>>>> bc50064e
+using System.Threading;
 using Confuser.Core;
 using Confuser.Core.Services;
 using Confuser.Renamer.Analyzers;
@@ -37,7 +33,6 @@
 			service.SetRenameMode(context, def, mode);
 		}
 
-<<<<<<< HEAD
 		void IProtectionPhase.Execute(IConfuserContext context, IProtectionParameters parameters,
 			CancellationToken token) {
 			if (context == null) throw new ArgumentNullException(nameof(context));
@@ -46,42 +41,23 @@
 			var service = (NameService)context.Registry.GetRequiredService<INameService>();
 			var logger = context.Registry.GetRequiredService<ILoggerFactory>().CreateLogger(NameProtection._Id);
 			logger.LogDebug("Building VTables & identifier list...");
+
+			foreach (ModuleDef moduleDef in parameters.Targets.OfType<ModuleDef>())
+				moduleDef.EnableTypeDefFindCache = true;
+
 			foreach (IDnlibDef def in parameters.Targets /*.WithProgress(logger)*/) {
 				ParseParameters(context, def, service, parameters);
-
-				if (def is ModuleDef module) {
-					foreach (var res in module.Resources)
-						service.SetOriginalName(context, res, res.Name);
-				}
-				else
-					service.SetOriginalName(context, def, def.Name);
-
-				if (def is TypeDef) {
-					service.GetVTables().GetVTable((TypeDef)def);
-					service.SetOriginalNamespace(context, def, ((TypeDef)def).Namespace);
-=======
-		protected override void Execute(ConfuserContext context, ProtectionParameters parameters) {
-			var service = (NameService)context.Registry.GetService<INameService>();
-
-			context.Logger.Debug("Building VTables & identifier list...");
-
-			foreach (ModuleDef moduleDef in parameters.Targets.OfType<ModuleDef>())
-				moduleDef.EnableTypeDefFindCache = true;
-
-			foreach (IDnlibDef def in parameters.Targets.WithProgress(context.Logger)) {
-				ParseParameters(def, context, service, parameters);
 
 				if (def is ModuleDef module) {
 					foreach (var res in module.Resources)
 						service.AddReservedIdentifier(res.Name);
 				}
 				else {
-					service.StoreNames(def);
+					service.StoreNames(context, def);
 				}
 
 				if (def is TypeDef typeDef) {
 					service.GetVTables().GetVTable(typeDef);
->>>>>>> bc50064e
 				}
 
 				token.ThrowIfCancellationRequested();
@@ -152,7 +128,7 @@
 			}
 
 			if (json) {
-				var jsonAnalyzer = new JsonAnalyzer();
+				var jsonAnalyzer = new JsonAnalyzer(Parent);
 				logger.LogDebug("Newtonsoft.Json found, enabling compatibility.");
 				service.RegisterRenamer(jsonAnalyzer);
 			}
@@ -183,34 +159,27 @@
 			else if (def is EventDef)
 				Analyze(service, context, parameters, (EventDef)def);
 			else if (def is ModuleDef) {
-<<<<<<< HEAD
-				var pass = parameters.GetParameter(context, def, Parent.Parameters.Password);
-				if (!string.IsNullOrEmpty(pass))
-					service.reversibleRenamer = new ReversibleRenamer(pass);
-
-				var idOffset = parameters.GetParameter(context, def, Parent.Parameters.IdOffset);
-				if (idOffset != 0)
-					service.SetNameId(idOffset);
-
-				service.SetCanRename(context, def, false);
-=======
-				var renamingMode = parameters.GetParameter<RenameMode>(context, def, "mode");
+				var renamingMode = parameters.GetParameter(context, def, Parent.Parameters.Mode);
 				if (renamingMode == RenameMode.Reversible && service.reversibleRenamer == null) {
-					var generatePassword = parameters.GetParameter<bool>(context, def, "generatePassword");
-					var password = parameters.GetParameter<string>(context, def, "password");
+					var generatePassword = parameters.GetParameter(context, def, Parent.Parameters.GeneratePassword);
+					var password = parameters.GetParameter(context, def, Parent.Parameters.Password);
 					if (generatePassword || password == null) {
 						password = context.Registry.GetService<IRandomService>().SeedString;
 					}
+
 					string dir = context.OutputDirectory;
-					string path = Path.GetFullPath(Path.Combine(dir, CoreComponent.PasswordFileName));
+					string path = Path.GetFullPath(Path.Combine(dir, CoreConstants.PasswordFileName));
 					if (!Directory.Exists(dir))
 						Directory.CreateDirectory(dir);
 					File.WriteAllText(path, password);
 					service.reversibleRenamer = new ReversibleRenamer(password);
 				}
 
-				service.SetCanRename(def, false);
->>>>>>> bc50064e
+				var idOffset = parameters.GetParameter(context, def, Parent.Parameters.IdOffset);
+				if (idOffset != 0)
+					service.SetNameId(idOffset);
+
+				service.SetCanRename(context, def, false);
 			}
 
 			if (!runAnalyzer || parameters.GetParameter(context, def, Parent.Parameters.ForceRename))
