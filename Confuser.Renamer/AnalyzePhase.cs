using System;
using System.Threading;
using Confuser.Core;
using Confuser.Renamer.Analyzers;
using Confuser.Renamer.Services;
using dnlib.DotNet;
using Microsoft.Extensions.DependencyInjection;
using Microsoft.Extensions.Logging;
using ILogger = Microsoft.Extensions.Logging.ILogger;

namespace Confuser.Renamer {
	internal sealed class AnalyzePhase : IProtectionPhase {
		public AnalyzePhase(NameProtection parent) =>
			Parent = parent ?? throw new ArgumentNullException(nameof(parent));

		public NameProtection Parent { get; }

		IConfuserComponent IProtectionPhase.Parent => Parent;

		public bool ProcessAll => true;

		public ProtectionTargets Targets => ProtectionTargets.AllDefinitions;

		public string Name => "Name analysis";

		private void ParseParameters(IConfuserContext context, IDnlibDef def, INameService service,
			IProtectionParameters parameters) {
			var mode = parameters.GetParameter(context, def, Parent.Parameters.Mode);
			service.SetRenameMode(context, def, mode);
		}

		void IProtectionPhase.Execute(IConfuserContext context, IProtectionParameters parameters,
			CancellationToken token) {
			if (context == null) throw new ArgumentNullException(nameof(context));
			if (parameters == null) throw new ArgumentNullException(nameof(parameters));

			var service = (NameService)context.Registry.GetRequiredService<INameService>();
			var logger = context.Registry.GetRequiredService<ILoggerFactory>().CreateLogger(NameProtection._Id);
			logger.LogDebug("Building VTables & identifier list...");
			foreach (IDnlibDef def in parameters.Targets /*.WithProgress(logger)*/) {
				ParseParameters(context, def, service, parameters);

				if (def is ModuleDef module) {
					foreach (var res in module.Resources)
						service.SetOriginalName(context, res, res.Name);
				}
				else
					service.SetOriginalName(context, def, def.Name);

				if (def is TypeDef) {
					service.GetVTables().GetVTable((TypeDef)def);
					service.SetOriginalNamespace(context, def, ((TypeDef)def).Namespace);
				}

				token.ThrowIfCancellationRequested();
			}

			logger.LogDebug("Analyzing...");
			RegisterRenamers(context, service, logger);
			var renamers = service.Renamers;
			foreach (IDnlibDef def in parameters.Targets /*.WithProgress(logger)*/) {
				Analyze(service, context, parameters, def, true);
				token.ThrowIfCancellationRequested();
			}
		}

		void RegisterRenamers(IConfuserContext context, NameService service, ILogger logger) {
			bool wpf = false;
			bool caliburn = false;
			bool winforms = false;
			bool json = false;
			bool visualBasic = false;
			bool vsComposition = false;

			foreach (var module in context.Modules) {
				foreach (var asmRef in module.GetAssemblyRefs()) {
					if (asmRef.Name == "WindowsBase" || asmRef.Name == "PresentationCore" ||
					    asmRef.Name == "PresentationFramework" || asmRef.Name == "System.Xaml") {
						wpf = true;
					}
					else if (asmRef.Name == "Caliburn.Micro") {
						caliburn = true;
					}
					else if (asmRef.Name == "System.Windows.Forms") {
						winforms = true;
					}
					else if (asmRef.Name == "Newtonsoft.Json") {
						json = true;
					}
					else if (asmRef.Name == "Microsoft.VisualStudio.Composition") {
						vsComposition = true;
					}
				}

				var vbEmbeddedAttribute = module.FindNormal("Microsoft.VisualBasic.Embedded");
				if (vbEmbeddedAttribute != null && vbEmbeddedAttribute.BaseType.FullName.Equals("System.Attribute")) {
					visualBasic = true;
				}
			}

			if (wpf) {
				var wpfAnalyzer = new WPFAnalyzer(Parent);
				logger.LogDebug("WPF found, enabling compatibility.");
				service.RegisterRenamer(wpfAnalyzer);
				if (caliburn) {
					logger.LogDebug("Caliburn.Micro found, enabling compatibility.");
					service.RegisterRenamer(new CaliburnAnalyzer(context, wpfAnalyzer));
				}
			}

			if (winforms) {
				var winformsAnalyzer = new WinFormsAnalyzer();
				logger.LogDebug("WinForms found, enabling compatibility.");
				service.RegisterRenamer(winformsAnalyzer);
			}

			if (json) {
				var jsonAnalyzer = new JsonAnalyzer();
				logger.LogDebug("Newtonsoft.Json found, enabling compatibility.");
				service.RegisterRenamer(jsonAnalyzer);
			}

			if (visualBasic) {
				var vbAnalyzer = new VisualBasicRuntimeAnalyzer();
				logger.LogDebug("Visual Basic Embedded Runtime found, enabling compatibility.");
				service.RegisterRenamer(vbAnalyzer);
			}

			if (vsComposition) {
				var analyzer = new VsCompositionAnalyzer();
				context.Logger.Debug("Visual Studio Composition found, enabling compatibility.");
				service.Renamers.Add(analyzer);
			}
		}

		internal void Analyze(NameService service, IConfuserContext context, IProtectionParameters parameters,
			IDnlibDef def, bool runAnalyzer) {
			if (def is TypeDef)
				Analyze(service, context, parameters, (TypeDef)def);
			else if (def is MethodDef)
				Analyze(service, context, parameters, (MethodDef)def);
			else if (def is FieldDef)
				Analyze(service, context, parameters, (FieldDef)def);
			else if (def is PropertyDef)
				Analyze(service, context, parameters, (PropertyDef)def);
			else if (def is EventDef)
				Analyze(service, context, parameters, (EventDef)def);
			else if (def is ModuleDef) {
				var pass = parameters.GetParameter(context, def, Parent.Parameters.Password);
				if (!string.IsNullOrEmpty(pass))
					service.reversibleRenamer = new ReversibleRenamer(pass);

				var idOffset = parameters.GetParameter(context, def, Parent.Parameters.IdOffset);
				if (idOffset != 0)
					service.SetNameId(idOffset);

				service.SetCanRename(context, def, false);
			}

			if (!runAnalyzer || parameters.GetParameter(context, def, Parent.Parameters.ForceRename))
				return;

			foreach (var renamer in service.Renamers)
				renamer.Analyze(context, service, parameters, def);
		}

		void Analyze(INameService service, IConfuserContext context, IProtectionParameters parameters, TypeDef type) {
			if (type.IsRuntimeSpecialName || type.IsGlobalModuleType) {
				service.SetCanRename(context, type, false);
			}
<<<<<<< HEAD
			else if (type.FullName == "ConfusedByAttribute") {
				// Courtesy
				service.SetCanRename(context, type, false);
			}
=======
>>>>>>> 1fac295e

			if (parameters.GetParameter(context, type, Parent.Parameters.ForceRename))
				return;

			if (type.InheritsFromCorlib("System.Attribute")) {
				service.ReduceRenameMode(context, type, RenameMode.ASCII);
			}

			if (type.InheritsFrom("System.Configuration.SettingsBase")) {
				service.SetCanRename(context, type, false);
			}
		}

		void Analyze(INameService service, IConfuserContext context, IProtectionParameters parameters,
			MethodDef method) {
			if (method.IsRuntimeSpecialName)
				service.SetCanRename(context, method, false);

			else if (method.IsExplicitlyImplementedInterfaceMember())
				service.SetCanRename(context, method, false);

			else if (parameters.GetParameter(context, method, Parent.Parameters.ForceRename))
				return;

			else if (method.DeclaringType.IsComImport() &&
			         !method.HasAttribute("System.Runtime.InteropServices.DispIdAttribute"))
				service.SetCanRename(context, method, false);

			else if (method.DeclaringType.IsDelegate())
				service.SetCanRename(context, method, false);
		}

		void Analyze(INameService service, IConfuserContext context, IProtectionParameters parameters, FieldDef field) {
			if (field.IsRuntimeSpecialName)
				service.SetCanRename(context, field, false);

			else if (parameters.GetParameter(context, field, Parent.Parameters.ForceRename))
				return;

			else if (field.DeclaringType.IsSerializable && !field.IsNotSerialized)
				service.SetCanRename(context, field, false);

			else if (field.IsLiteral && field.DeclaringType.IsEnum &&
			         !parameters.GetParameter(context, field, Parent.Parameters.ForceRename))
				service.SetCanRename(context, field, false);
		}

		void Analyze(INameService service, IConfuserContext context, IProtectionParameters parameters,
			PropertyDef property) {
			if (property.IsRuntimeSpecialName)
				service.SetCanRename(context, property, false);

<<<<<<< HEAD
			else if (property.IsExplicitlyImplementedInterfaceMember())
				service.SetCanRename(context, property, false);

			else if (parameters.GetParameter(context, property, Parent.Parameters.ForceRename))
=======
			else if (parameters.GetParameter(context, property, "forceRen", false))
>>>>>>> 1fac295e
				return;

			else if (property.DeclaringType.Implements("System.ComponentModel.INotifyPropertyChanged"))
				service.SetCanRename(context, property, false);

			else if (property.DeclaringType.Name.String.Contains("AnonymousType"))
<<<<<<< HEAD
				service.SetCanRename(context, property, false);

			else if (property.IsAbstract())
				service.SetCanRename(context, property, false);
		}

		void Analyze(INameService service, IConfuserContext context, IProtectionParameters parameters, EventDef evt) {
			if (evt.IsRuntimeSpecialName)
				service.SetCanRename(context, evt, false);

			else if (evt.IsExplicitlyImplementedInterfaceMember())
				service.SetCanRename(context, evt, false);

			else if (evt.IsAbstract())
				service.SetCanRename(context, evt, false);
=======
				service.SetCanRename(property, false);
		}

		void Analyze(NameService service, ConfuserContext context, ProtectionParameters parameters, EventDef evt) {
			if (IsVisibleOutside(context, parameters, evt.DeclaringType) &&
			    (evt.IsFamily() || evt.IsFamilyOrAssembly() || evt.IsPublic()) &&
				IsVisibleOutside(context, parameters, evt))
				service.SetCanRename(evt, false);

			else if (evt.IsRuntimeSpecialName)
				service.SetCanRename(evt, false);
>>>>>>> 1fac295e
		}
	}
}<|MERGE_RESOLUTION|>--- conflicted
+++ resolved
@@ -128,7 +128,7 @@
 
 			if (vsComposition) {
 				var analyzer = new VsCompositionAnalyzer();
-				context.Logger.Debug("Visual Studio Composition found, enabling compatibility.");
+				logger.LogDebug("Visual Studio Composition found, enabling compatibility.");
 				service.Renamers.Add(analyzer);
 			}
 		}
@@ -168,13 +168,6 @@
 			if (type.IsRuntimeSpecialName || type.IsGlobalModuleType) {
 				service.SetCanRename(context, type, false);
 			}
-<<<<<<< HEAD
-			else if (type.FullName == "ConfusedByAttribute") {
-				// Courtesy
-				service.SetCanRename(context, type, false);
-			}
-=======
->>>>>>> 1fac295e
 
 			if (parameters.GetParameter(context, type, Parent.Parameters.ForceRename))
 				return;
@@ -227,49 +220,22 @@
 			if (property.IsRuntimeSpecialName)
 				service.SetCanRename(context, property, false);
 
-<<<<<<< HEAD
-			else if (property.IsExplicitlyImplementedInterfaceMember())
-				service.SetCanRename(context, property, false);
-
 			else if (parameters.GetParameter(context, property, Parent.Parameters.ForceRename))
-=======
-			else if (parameters.GetParameter(context, property, "forceRen", false))
->>>>>>> 1fac295e
 				return;
 
 			else if (property.DeclaringType.Implements("System.ComponentModel.INotifyPropertyChanged"))
 				service.SetCanRename(context, property, false);
 
 			else if (property.DeclaringType.Name.String.Contains("AnonymousType"))
-<<<<<<< HEAD
 				service.SetCanRename(context, property, false);
-
-			else if (property.IsAbstract())
-				service.SetCanRename(context, property, false);
 		}
 
 		void Analyze(INameService service, IConfuserContext context, IProtectionParameters parameters, EventDef evt) {
-			if (evt.IsRuntimeSpecialName)
+			if (evt.DeclaringType.IsVisibleOutside() && evt.IsVisibleOutside())
 				service.SetCanRename(context, evt, false);
 
-			else if (evt.IsExplicitlyImplementedInterfaceMember())
+			else if (evt.IsRuntimeSpecialName)
 				service.SetCanRename(context, evt, false);
-
-			else if (evt.IsAbstract())
-				service.SetCanRename(context, evt, false);
-=======
-				service.SetCanRename(property, false);
-		}
-
-		void Analyze(NameService service, ConfuserContext context, ProtectionParameters parameters, EventDef evt) {
-			if (IsVisibleOutside(context, parameters, evt.DeclaringType) &&
-			    (evt.IsFamily() || evt.IsFamilyOrAssembly() || evt.IsPublic()) &&
-				IsVisibleOutside(context, parameters, evt))
-				service.SetCanRename(evt, false);
-
-			else if (evt.IsRuntimeSpecialName)
-				service.SetCanRename(evt, false);
->>>>>>> 1fac295e
 		}
 	}
 }