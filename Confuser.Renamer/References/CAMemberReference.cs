--- conflicted
+++ resolved
@@ -1,10 +1,6 @@
-<<<<<<< HEAD
-﻿using Confuser.Core;
-using Confuser.Renamer.Services;
-=======
 ﻿using System.Text;
 using Confuser.Core;
->>>>>>> 1fac295e
+using Confuser.Renamer.Services;
 using dnlib.DotNet;
 
 namespace Confuser.Renamer.References {
@@ -19,33 +15,25 @@
 			this.definition = definition;
 		}
 
-<<<<<<< HEAD
+		/// <inheritdoc />
+		public bool DelayRenaming(IConfuserContext context, INameService service) => false;
+
 		public bool UpdateNameReference(IConfuserContext context, INameService service) {
-=======
-		/// <inheritdoc />
-		public bool DelayRenaming(INameService service) => false;
-
-		public bool UpdateNameReference(ConfuserContext context, INameService service) {
 			if (UTF8String.Equals(namedArg.Name, definition.Name)) return false;
->>>>>>> 1fac295e
 			namedArg.Name = definition.Name;
 			return true;
 		}
 
-<<<<<<< HEAD
-		public bool ShouldCancelRename() => false;
-=======
-		public override string ToString() => ToString(null);
+		public override string ToString() => ToString(null, null);
 
-		public string ToString(INameService nameService) {
+		public string ToString(IConfuserContext context, INameService nameService) {
 			var builder = new StringBuilder();
 			builder.Append("Custom Argument Reference").Append("(");
 			builder.Append("CA Argument").Append("(").AppendHashedIdentifier("Name", namedArg.Name).Append(")");
 			builder.Append("; ");
-			builder.AppendReferencedDef(definition, nameService);
+			builder.AppendReferencedDef(definition, context, nameService);
 			builder.Append(")");
 			return builder.ToString();
 		}
->>>>>>> 1fac295e
 	}
 }