<<<<<<< HEAD
﻿using System.Linq;
=======
﻿using System.Text;
>>>>>>> 1fac295e
using Confuser.Core;
using Confuser.Renamer.Services;
using dnlib.DotNet;

namespace Confuser.Renamer.References {
	internal sealed class OverrideDirectiveReference : INameReference<MethodDef> {
		readonly VTableSlot baseSlot;
		readonly VTableSlot thisSlot;

		public bool ShouldCancelRename => baseSlot.MethodDefDeclType is GenericInstSig && thisSlot.MethodDef.Module.IsClr20;
		
		public OverrideDirectiveReference(VTableSlot thisSlot, VTableSlot baseSlot) {
			this.thisSlot = thisSlot;
			this.baseSlot = baseSlot;
		}

<<<<<<< HEAD
		public bool UpdateNameReference(IConfuserContext context, INameService service) => true;
=======
		/// <inheritdoc />
		public bool DelayRenaming(INameService service) => false;
>>>>>>> 1fac295e

		public bool UpdateNameReference(ConfuserContext context, INameService service) => false;

		public override string ToString() => ToString(null);

		public string ToString(INameService nameService) {
			var builder = new StringBuilder();
			builder.Append("Override directive").Append("(");
			builder.AppendReferencedMethod(thisSlot.MethodDef, nameService);
			builder.Append(")");
			return builder.ToString();
		}
	}
}<|MERGE_RESOLUTION|>--- conflicted
+++ resolved
@@ -1,8 +1,5 @@
-<<<<<<< HEAD
-﻿using System.Linq;
-=======
 ﻿using System.Text;
->>>>>>> 1fac295e
+using System.Linq;
 using Confuser.Core;
 using Confuser.Renamer.Services;
 using dnlib.DotNet;
@@ -19,21 +16,17 @@
 			this.baseSlot = baseSlot;
 		}
 
-<<<<<<< HEAD
-		public bool UpdateNameReference(IConfuserContext context, INameService service) => true;
-=======
 		/// <inheritdoc />
-		public bool DelayRenaming(INameService service) => false;
->>>>>>> 1fac295e
+		public bool DelayRenaming(IConfuserContext context, INameService service) => false;
 
-		public bool UpdateNameReference(ConfuserContext context, INameService service) => false;
+		public bool UpdateNameReference(IConfuserContext context, INameService service) => false;
 
-		public override string ToString() => ToString(null);
+		public override string ToString() => ToString(null, null);
 
-		public string ToString(INameService nameService) {
+		public string ToString(IConfuserContext context, INameService nameService) {
 			var builder = new StringBuilder();
 			builder.Append("Override directive").Append("(");
-			builder.AppendReferencedMethod(thisSlot.MethodDef, nameService);
+			builder.AppendReferencedMethod(thisSlot.MethodDef, context, nameService);
 			builder.Append(")");
 			return builder.ToString();
 		}
