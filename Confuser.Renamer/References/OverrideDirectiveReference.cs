--- conflicted
+++ resolved
@@ -13,71 +13,8 @@
 			this.baseSlot = baseSlot;
 		}
 
-<<<<<<< HEAD
-		void AddImportReference(IConfuserContext context, INameService service, ModuleDef module, MethodDef method,
-			MemberRef methodRef) {
-			if (method.Module != module && context.Modules.Contains((ModuleDefMD)method.Module)) {
-				var declType = (TypeRef)methodRef.DeclaringType.ScopeType;
-				service.AddReference(context, method.DeclaringType,
-					new TypeRefReference(declType, method.DeclaringType));
-				service.AddReference(context, method, new MemberRefReference(methodRef, method));
-
-				var typeRefs = methodRef.MethodSig.Params.SelectMany(param => param.FindTypeRefs()).ToList();
-				typeRefs.AddRange(methodRef.MethodSig.RetType.FindTypeRefs());
-				foreach (var typeRef in typeRefs) {
-					var def = typeRef.ResolveTypeDefThrow();
-					if (def.Module != module && context.Modules.Contains((ModuleDefMD)def.Module))
-						service.AddReference(context, def, new TypeRefReference((TypeRef)typeRef, def));
-				}
-			}
-		}
-
-		public bool UpdateNameReference(IConfuserContext context, INameService service) {
-			var method = thisSlot.MethodDef;
-
-			IMethod target;
-			if (baseSlot.MethodDefDeclType is GenericInstSig declType) {
-				MemberRef targetRef = new MemberRefUser(method.Module, baseSlot.MethodDef.Name,
-					baseSlot.MethodDef.MethodSig, declType.ToTypeDefOrRef());
-				targetRef = new Importer(method.Module, ImporterOptions.TryToUseTypeDefs).Import(targetRef);
-				service.AddReference(context, baseSlot.MethodDef,
-					new MemberRefReference(targetRef, baseSlot.MethodDef));
-
-				target = targetRef;
-			}
-			else {
-				target = baseSlot.MethodDef;
-				if (target.Module != method.Module) {
-					target =
-						(IMethod)new Importer(method.Module, ImporterOptions.TryToUseTypeDefs).Import(
-							baseSlot.MethodDef);
-					if (target is MemberRef)
-						service.AddReference(context, baseSlot.MethodDef,
-							new MemberRefReference((MemberRef)target, baseSlot.MethodDef));
-				}
-			}
-
-			target.MethodSig = new Importer(method.Module, ImporterOptions.TryToUseTypeDefs).Import(method.MethodSig);
-			if (target is MemberRef)
-				AddImportReference(context, service, method.Module, baseSlot.MethodDef, (MemberRef)target);
-
-			if (method.Overrides.Any(impl =>
-				new SigComparer().Equals(impl.MethodDeclaration.MethodSig, target.MethodSig) &&
-				new SigComparer().Equals(impl.MethodDeclaration.DeclaringType.ResolveTypeDef(),
-					target.DeclaringType.ResolveTypeDef())))
-				return true;
-
-			method.Overrides.Add(new MethodOverride(method, (IMethodDefOrRef)target));
-
-			return true;
-		}
-
-		public bool ShouldCancelRename() =>
-			baseSlot.MethodDefDeclType is GenericInstSig && thisSlot.MethodDef.Module.IsClr20;
-=======
-		public bool UpdateNameReference(ConfuserContext context, INameService service) => true;
+		public bool UpdateNameReference(IConfuserContext context, INameService service) => true;
 
 		public bool ShouldCancelRename() => baseSlot.MethodDefDeclType is GenericInstSig && thisSlot.MethodDef.Module.IsClr20;
->>>>>>> 31ee4db9
 	}
 }