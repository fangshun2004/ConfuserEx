--- conflicted
+++ resolved
@@ -1,9 +1,5 @@
-<<<<<<< HEAD
-﻿using Confuser.Core;
-=======
 ﻿using System.Text;
 using Confuser.Core;
->>>>>>> 1fac295e
 using Confuser.Renamer.BAML;
 using Confuser.Renamer.Services;
 using dnlib.DotNet;
@@ -26,17 +22,12 @@
 			propRec = rec;
 		}
 
-<<<<<<< HEAD
+		/// <inheritdoc />
+		public bool DelayRenaming(IConfuserContext context, INameService service) => false;
+
 		public bool UpdateNameReference(IConfuserContext context, INameService service) {
-			if (attrRec != null)
-=======
-		/// <inheritdoc />
-		public bool DelayRenaming(INameService service) => false;
-
-		public bool UpdateNameReference(ConfuserContext context, INameService service) {
 			if (attrRec != null) {
 				if (UTF8String.Equals(attrRec.Name, member.Name)) return false;
->>>>>>> 1fac295e
 				attrRec.Name = member.Name;
 			}
 			else {
@@ -46,12 +37,9 @@
 			return true;
 		}
 
-<<<<<<< HEAD
-		public bool ShouldCancelRename() => false;
-=======
-		public override string ToString() => ToString(null);
+		public override string ToString() => ToString(null, null);
 
-		public string ToString(INameService nameService) {
+		public string ToString(IConfuserContext context, INameService nameService) {
 			var builder = new StringBuilder();
 			builder.Append("BAML Attribute Reference").Append("(");
 			if (attrRec != null) {
@@ -65,11 +53,10 @@
 				builder.Append(")");
 			}
 			builder.Append("; ");
-			builder.AppendReferencedDef(member, nameService);
+			builder.AppendReferencedDef(member, context, nameService);
 			builder.Append(")");
 
 			return builder.ToString();
 		}
->>>>>>> 1fac295e
 	}
 }