--- conflicted
+++ resolved
@@ -19,11 +19,7 @@
 		}
 
 		/// <inheritdoc />
-<<<<<<< HEAD
-		public bool DelayRenaming(IConfuserContext context, INameService service) => false;
-=======
-		public bool DelayRenaming(INameService service, IDnlibDef currentDef) => false;
->>>>>>> bc50064e
+		public bool DelayRenaming(IConfuserContext context, INameService service, IDnlibDef currentDef) => false;
 
 		public bool UpdateNameReference(IConfuserContext context, INameService service) {
 			var newName = string.Format(CultureInfo.InvariantCulture, format, typeDef.ReflectionFullName);
