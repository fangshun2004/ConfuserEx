--- conflicted
+++ resolved
@@ -1,11 +1,7 @@
-<<<<<<< HEAD
-﻿using Confuser.Core;
-using Confuser.Renamer.Services;
-=======
 ﻿using System.Globalization;
 using System.Text;
 using Confuser.Core;
->>>>>>> 1fac295e
+using Confuser.Renamer.Services;
 using dnlib.DotNet;
 
 namespace Confuser.Renamer.References {
@@ -22,35 +18,26 @@
 			this.format = format;
 		}
 
-<<<<<<< HEAD
+		/// <inheritdoc />
+		public bool DelayRenaming(IConfuserContext context, INameService service) => false;
+
 		public bool UpdateNameReference(IConfuserContext context, INameService service) {
-			resource.Name = string.Format(format, typeDef.ReflectionFullName);
-			return true;
-		}
-
-		public bool ShouldCancelRename() => false;
-=======
-		/// <inheritdoc />
-		public bool DelayRenaming(INameService service) => false;
-
-		public bool UpdateNameReference(ConfuserContext context, INameService service) {
 			var newName = string.Format(CultureInfo.InvariantCulture, format, typeDef.ReflectionFullName);
 			if (UTF8String.Equals(resource.Name, newName)) return false;
 			resource.Name = newName;
 			return true;
 		}
 
-		public override string ToString() => ToString(null);
+		public override string ToString() => ToString(null, null);
 
-		public string ToString(INameService nameService) {
+		public string ToString(IConfuserContext context, INameService nameService) {
 			var builder = new StringBuilder();
 			builder.Append("Resource Reference").Append("(");
 			builder.Append("Resource").Append("(").AppendHashedIdentifier("Name", resource.Name).Append(")");
 			builder.Append("; ");
-			builder.AppendReferencedType(typeDef, nameService);
+			builder.AppendReferencedType(typeDef, context, nameService);
 			builder.Append(")");
 			return builder.ToString();
 		}
->>>>>>> 1fac295e
 	}
 }