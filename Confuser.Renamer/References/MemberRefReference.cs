--- conflicted
+++ resolved
@@ -1,10 +1,6 @@
-<<<<<<< HEAD
-﻿using Confuser.Core;
-using Confuser.Renamer.Services;
-=======
 ﻿using System.Text;
 using Confuser.Core;
->>>>>>> 1fac295e
+using Confuser.Renamer.Services;
 using dnlib.DotNet;
 
 namespace Confuser.Renamer.References {
@@ -19,33 +15,25 @@
 			this.memberDef = memberDef;
 		}
 
-<<<<<<< HEAD
+		/// <inheritdoc />
+		public bool DelayRenaming(IConfuserContext context, INameService service) => false;
+
 		public bool UpdateNameReference(IConfuserContext context, INameService service) {
-=======
-		/// <inheritdoc />
-		public bool DelayRenaming(INameService service) => false;
-
-		public bool UpdateNameReference(ConfuserContext context, INameService service) {
 			if (UTF8String.Equals(memberRef.Name, memberDef.Name)) return false;
->>>>>>> 1fac295e
 			memberRef.Name = memberDef.Name;
 			return true;
 		}
 
-<<<<<<< HEAD
-		public bool ShouldCancelRename() => false;
-=======
-		public override string ToString() => ToString(null); 
+		public override string ToString() => ToString(null, null); 
 
-		public string ToString(INameService nameService) {
+		public string ToString(IConfuserContext context, INameService nameService) {
 			var builder = new StringBuilder();
 			builder.Append("MemberRef Reference").Append("(");
 			builder.Append("MemberRef").Append("(").AppendHashedIdentifier("Name", memberRef.Name).Append(")");
 			builder.Append("; ");
-			builder.AppendReferencedDef(memberDef, nameService);
+			builder.AppendReferencedDef(memberDef, context, nameService);
 			builder.Append(")");
 			return builder.ToString();
 		}
->>>>>>> 1fac295e
 	}
 }