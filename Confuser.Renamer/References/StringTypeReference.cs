--- conflicted
+++ resolved
@@ -1,11 +1,7 @@
-<<<<<<< HEAD
-﻿using Confuser.Core;
-using Confuser.Renamer.Services;
-=======
 ﻿using System;
 using System.Text;
 using Confuser.Core;
->>>>>>> 1fac295e
+using Confuser.Renamer.Services;
 using dnlib.DotNet;
 using dnlib.DotNet.Emit;
 
@@ -20,18 +16,10 @@
 			this.typeDef = typeDef;
 		}
 
-<<<<<<< HEAD
+		/// <inheritdoc />
+		public bool DelayRenaming(IConfuserContext context, INameService service) => false;
+
 		public bool UpdateNameReference(IConfuserContext context, INameService service) {
-			reference.Operand = typeDef.ReflectionFullName;
-			return true;
-		}
-
-		public bool ShouldCancelRename() => false;
-=======
-		/// <inheritdoc />
-		public bool DelayRenaming(INameService service) => false;
-
-		public bool UpdateNameReference(ConfuserContext context, INameService service) {
 			switch (reference.Operand) {
 				case string strOp when string.Equals(strOp, typeDef.ReflectionFullName, StringComparison.Ordinal):
 				case UTF8String utf8StrOp when UTF8String.Equals(utf8StrOp, typeDef.ReflectionFullName):
@@ -42,20 +30,19 @@
 			}
 		}
 
-		public override string ToString() => ToString(null);
+		public override string ToString() => ToString(null, null);
 
-		public string ToString(INameService nameService) {
+		public string ToString(IConfuserContext context, INameService nameService) {
 			var builder = new StringBuilder();
 			builder.Append("String Type Reference").Append("(");
 
 			builder.Append("Instruction").Append("(").AppendHashedIdentifier("Operand", reference.Operand).Append(")");
 			builder.Append("; ");
-			builder.AppendReferencedType(typeDef, nameService);
+			builder.AppendReferencedType(typeDef, context, nameService);
 
 			builder.Append(")");
 
 			return builder.ToString();
 		}
->>>>>>> 1fac295e
 	}
 }