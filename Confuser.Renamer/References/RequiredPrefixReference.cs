--- conflicted
+++ resolved
@@ -19,11 +19,7 @@
 		}
 
 		/// <inheritdoc />
-<<<<<<< HEAD
-		public bool DelayRenaming(IConfuserContext context, INameService service) => false;
-=======
-		public bool DelayRenaming(INameService service, IDnlibDef currentDef) => false;
->>>>>>> bc50064e
+		public bool DelayRenaming(IConfuserContext context, INameService service, IDnlibDef currentDef) => false;
 
 		/// <inheritdoc />
 		public bool UpdateNameReference(IConfuserContext context, INameService service) {
