--- conflicted
+++ resolved
@@ -19,14 +19,10 @@
 		}
 
 		/// <inheritdoc />
-<<<<<<< HEAD
-		public bool DelayRenaming(IConfuserContext context, INameService service) => !service.IsRenamed(context, BaseMemberDef);
-=======
-		public bool DelayRenaming(INameService service, IDnlibDef currentDef) => 
+		public bool DelayRenaming(IConfuserContext context, INameService service, IDnlibDef currentDef) => 
 			currentDef != BaseMemberDef 
 			&& !ShouldCancelRename 
-			&& !service.IsRenamed(BaseMemberDef);
->>>>>>> bc50064e
+			&& !service.IsRenamed(context, BaseMemberDef);
 
 		public bool UpdateNameReference(IConfuserContext context, INameService service) {
 			if (UTF8String.Equals(thisMemberDef.Name, BaseMemberDef.Name)) return false;
