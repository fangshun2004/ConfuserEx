﻿using System;
using System.Text;
using Confuser.Core;
using Confuser.Renamer.BAML;
using Confuser.Renamer.Services;
using dnlib.DotNet;

namespace Confuser.Renamer.References {
	internal sealed class BAMLTypeReference : INameReference<TypeDef> {
		readonly TypeInfoRecord rec;
		readonly TypeSig sig;

		public bool ShouldCancelRename => false;

		public BAMLTypeReference(TypeSig sig, TypeInfoRecord rec) {
			this.sig = sig;
			this.rec = rec;
		}

		public bool UpdateNameReference(IConfuserContext context, INameService service) {
			if (string.Equals(rec.TypeFullName, sig.ReflectionFullName, StringComparison.Ordinal)) return false;
			rec.TypeFullName = sig.ReflectionFullName;
			return true;
		}

		/// <inheritdoc />
<<<<<<< HEAD
		public bool DelayRenaming(IConfuserContext context, INameService service) => false;
=======
		public bool DelayRenaming(INameService service, IDnlibDef currentDef) => false;
>>>>>>> bc50064e

		public override string ToString() => ToString(null, null);

		public string ToString(IConfuserContext context, INameService nameService) {
			var builder = new StringBuilder();
			builder.Append("BAML Type Reference").Append("(");
			builder.Append("Type Info Record").Append("(").AppendHashedIdentifier("Name", rec.TypeFullName).Append(")");
			builder.Append("; ");
			builder.Append("Type Signature").Append("(").AppendHashedIdentifier("Name", sig.ReflectionFullName).Append(")");
			builder.Append(")");
			return builder.ToString();
		}
	}
}<|MERGE_RESOLUTION|>--- conflicted
+++ resolved
@@ -24,11 +24,7 @@
 		}
 
 		/// <inheritdoc />
-<<<<<<< HEAD
-		public bool DelayRenaming(IConfuserContext context, INameService service) => false;
-=======
-		public bool DelayRenaming(INameService service, IDnlibDef currentDef) => false;
->>>>>>> bc50064e
+		public bool DelayRenaming(IConfuserContext context, INameService service, IDnlibDef currentDef) => false;
 
 		public override string ToString() => ToString(null, null);
 
