﻿using System;
using System.Diagnostics;
using System.Globalization;
using System.Text;
using Confuser.Core;
using Confuser.Renamer.BAML;
using Confuser.Renamer.Services;
using dnlib.DotNet;

namespace Confuser.Renamer.References {
	internal sealed class BAMLPathTypeReference : INameReference<TypeDef> {
		PropertyPathPartUpdater? PropertyInfo { get; }
		PropertyPathIndexUpdater? IndexerInfo { get; }
		private readonly TypeSig sig;
		private readonly BAMLAnalyzer.XmlNsContext xmlnsCtx;

		public bool ShouldCancelRename => false;

		private BAMLPathTypeReference(BAMLAnalyzer.XmlNsContext xmlnsCtx, TypeSig sig) {
			this.xmlnsCtx = xmlnsCtx ?? throw new ArgumentNullException(nameof(xmlnsCtx));
			this.sig = sig ?? throw new ArgumentNullException(nameof(sig));
		}

<<<<<<< HEAD
		public BAMLPathTypeReference(BAMLAnalyzer.XmlNsContext xmlnsCtx, TypeSig sig, IndexerParamInfo indexerInfo) :
			this(xmlnsCtx, sig) =>
			this.indexerInfo = indexerInfo;

		public BAMLPathTypeReference(BAMLAnalyzer.XmlNsContext xmlnsCtx, TypeSig sig, SourceValueInfo propertyInfo) :
			this(xmlnsCtx, sig) =>
			this.propertyInfo = propertyInfo;
=======
		/// <inheritdoc />
		public bool DelayRenaming(INameService service) => false;

		public BAMLPathTypeReference(BAMLAnalyzer.XmlNsContext xmlnsCtx, TypeSig sig, PropertyPathIndexUpdater indexerInfo) : this(xmlnsCtx, sig) => 
			IndexerInfo = indexerInfo;

		public BAMLPathTypeReference(BAMLAnalyzer.XmlNsContext xmlnsCtx, TypeSig sig, PropertyPathPartUpdater propertyInfo) : this(xmlnsCtx, sig) => 
			PropertyInfo = propertyInfo;
>>>>>>> 1fac295e

		public bool UpdateNameReference(IConfuserContext context, INameService service) {
			string name = sig.ReflectionName;
			string prefix = xmlnsCtx.GetPrefix(sig.ReflectionNamespace,
				sig.ToBasicTypeDefOrRef().ResolveTypeDefThrow().Module.Assembly);
			if (!string.IsNullOrEmpty(prefix))
				name = prefix + ":" + name;

			if (IndexerInfo != null) {
				var info = IndexerInfo.Value;
				if (string.Equals(info.ParenString, name, StringComparison.Ordinal)) return false;
				info.ParenString = name;
			}
			else {
				Debug.Assert(PropertyInfo != null, nameof(PropertyInfo) + " != null");
				var info = PropertyInfo.Value;
				var propertyName = info.GetPropertyName();
				var newName = string.Format(CultureInfo.InvariantCulture, "({0}.{1})", name, propertyName);
				if (string.Equals(info.Name, newName, StringComparison.Ordinal)) return false;
				info.Name = newName;
			}

			return true;
		}

<<<<<<< HEAD
		public bool ShouldCancelRename() => false;
=======
		public override string ToString() => ToString(null);

		public string ToString(INameService nameService) {
			var builder = new StringBuilder();
			builder.Append("BAML Path Type Reference").Append("(");
			if (PropertyInfo.HasValue)
				builder.Append("Property Info").Append("(").AppendHashedIdentifier("Name", PropertyInfo.Value.Name).Append(")");
			else
				builder.Append("Indexer Info").Append("(").AppendHashedIdentifier("Indexer", IndexerInfo.Value.ParenString).Append(")");
			builder.Append("; ");
			builder.Append("Type Signature").Append("(").AppendHashedIdentifier("Name", sig.ReflectionFullName).Append(")");
			builder.Append(")");
			return builder.ToString();
		}
>>>>>>> 1fac295e
	}
}<|MERGE_RESOLUTION|>--- conflicted
+++ resolved
@@ -21,24 +21,14 @@
 			this.sig = sig ?? throw new ArgumentNullException(nameof(sig));
 		}
 
-<<<<<<< HEAD
-		public BAMLPathTypeReference(BAMLAnalyzer.XmlNsContext xmlnsCtx, TypeSig sig, IndexerParamInfo indexerInfo) :
-			this(xmlnsCtx, sig) =>
-			this.indexerInfo = indexerInfo;
-
-		public BAMLPathTypeReference(BAMLAnalyzer.XmlNsContext xmlnsCtx, TypeSig sig, SourceValueInfo propertyInfo) :
-			this(xmlnsCtx, sig) =>
-			this.propertyInfo = propertyInfo;
-=======
 		/// <inheritdoc />
-		public bool DelayRenaming(INameService service) => false;
+		public bool DelayRenaming(IConfuserContext context, INameService service) => false;
 
 		public BAMLPathTypeReference(BAMLAnalyzer.XmlNsContext xmlnsCtx, TypeSig sig, PropertyPathIndexUpdater indexerInfo) : this(xmlnsCtx, sig) => 
 			IndexerInfo = indexerInfo;
 
 		public BAMLPathTypeReference(BAMLAnalyzer.XmlNsContext xmlnsCtx, TypeSig sig, PropertyPathPartUpdater propertyInfo) : this(xmlnsCtx, sig) => 
 			PropertyInfo = propertyInfo;
->>>>>>> 1fac295e
 
 		public bool UpdateNameReference(IConfuserContext context, INameService service) {
 			string name = sig.ReflectionName;
@@ -64,23 +54,19 @@
 			return true;
 		}
 
-<<<<<<< HEAD
-		public bool ShouldCancelRename() => false;
-=======
-		public override string ToString() => ToString(null);
+		public override string ToString() => ToString(null, null);
 
-		public string ToString(INameService nameService) {
+		public string ToString(IConfuserContext context, INameService nameService) {
 			var builder = new StringBuilder();
 			builder.Append("BAML Path Type Reference").Append("(");
 			if (PropertyInfo.HasValue)
 				builder.Append("Property Info").Append("(").AppendHashedIdentifier("Name", PropertyInfo.Value.Name).Append(")");
-			else
+			else if (IndexerInfo.HasValue)
 				builder.Append("Indexer Info").Append("(").AppendHashedIdentifier("Indexer", IndexerInfo.Value.ParenString).Append(")");
 			builder.Append("; ");
 			builder.Append("Type Signature").Append("(").AppendHashedIdentifier("Name", sig.ReflectionFullName).Append(")");
 			builder.Append(")");
 			return builder.ToString();
 		}
->>>>>>> 1fac295e
 	}
 }