--- conflicted
+++ resolved
@@ -23,11 +23,7 @@
 		}
 
 		/// <inheritdoc />
-<<<<<<< HEAD
-		public bool DelayRenaming(IConfuserContext context, INameService service) => false;
-=======
-		public bool DelayRenaming(INameService service, IDnlibDef currentDef) => false;
->>>>>>> bc50064e
+		public bool DelayRenaming(IConfuserContext context, INameService service, IDnlibDef currentDef) => false;
 
 		public BAMLPathTypeReference(BAMLAnalyzer.XmlNsContext xmlnsCtx, TypeSig sig, PropertyPathIndexUpdater indexerInfo) : this(xmlnsCtx, sig) => 
 			IndexerInfo = indexerInfo;
