--- conflicted
+++ resolved
@@ -28,14 +28,10 @@
 		public bool ShouldCancelRename => ThisMemberDef.Module != OldestSiblingDef.Module;
 
 		/// <inheritdoc />
-<<<<<<< HEAD
-		public bool DelayRenaming(IConfuserContext context, INameService service) => !service.IsRenamed(context, OldestSiblingDef);
-=======
-		public bool DelayRenaming(INameService service, IDnlibDef currentDef) => 
+		public bool DelayRenaming(IConfuserContext context, INameService service, IDnlibDef currentDef) => 
 			currentDef != OldestSiblingDef 
 			&& !ShouldCancelRename 
-			&& !service.IsRenamed(OldestSiblingDef);
->>>>>>> bc50064e
+			&& !service.IsRenamed(context, OldestSiblingDef);
 
 		/// <inheritdoc />
 		public bool UpdateNameReference(IConfuserContext context, INameService service) {
