--- conflicted
+++ resolved
@@ -10,26 +10,13 @@
     <Description>Renaming analysis of ConfuserEx</Description>
   </PropertyGroup>
 
-<<<<<<< HEAD
-=======
-  <ItemGroup>
-    <Reference Include="System.Web" Condition="'$(TargetFramework)' == 'net461'" />
-  </ItemGroup>
-
-  <ItemGroup Label="Nuget Dependencies">
-    <PackageReference Include="System.IO.Packaging" Version="4.*" />
-    <PackageReference Include="System.Runtime.Extensions" Version="4.3.*" />
-    <PackageReference Include="System.ValueTuple" Version="4.5.0" />
-  </ItemGroup>
-
-  <ItemGroup Label="Project Dependencies">
-    <ProjectReference Include="..\Confuser.Core\Confuser.Core.csproj" />
-  </ItemGroup>
-
->>>>>>> 26737ea7
   <ItemGroup>
     <Compile Include="..\dnlib\src\DotNet\GenericArguments.cs" Link="GenericArguments.cs" />
     <Compile Include="..\dnlib\src\DotNet\RecursionCounter.cs" Link="RecursionCounter.cs" />
+  </ItemGroup>
+
+  <ItemGroup>
+    <Reference Include="System.Web" Condition="'$(TargetFramework)' == 'net461'" />
   </ItemGroup>
 
   <ItemGroup Label="Nuget Dependencies">
@@ -39,6 +26,8 @@
     <PackageReference Include="System.ComponentModel.Composition" />
     <PackageReference Include="System.IO.Packaging" />
     <PackageReference Include="System.Memory" />
+    <PackageReference Include="System.Runtime.Extensions" />
+    <PackageReference Include="System.ValueTuple" />
   </ItemGroup>
 
   <ItemGroup Label="Project Dependencies">
