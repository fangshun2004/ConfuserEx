--- conflicted
+++ resolved
@@ -18,11 +18,7 @@
   </PropertyGroup>
 
   <ItemGroup Label="Nuget Dependencies">
-<<<<<<< HEAD
     <PackageReference Include="Microsoft.Build.Tasks.Core" />
-=======
-    <PackageReference Include="Microsoft.Build.Tasks.Core" Version="15.7.*" PrivateAssets="all" />
->>>>>>> 31ee4db9
   </ItemGroup>
 
   <ItemGroup Label="Project Dependencies">
