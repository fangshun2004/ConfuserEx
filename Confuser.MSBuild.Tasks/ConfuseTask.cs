--- conflicted
+++ resolved
@@ -9,14 +9,11 @@
 
 namespace Confuser.MSBuild.Tasks {
 	public sealed class ConfuseTask : Task {
-		[Required] public ITaskItem Project { get; set; }
+		[Required]
+		public ITaskItem Project { get; set; }
 
-<<<<<<< HEAD
-		[Required, Output] public ITaskItem OutputAssembly { get; set; }
-=======
 		[Required]
 		public ITaskItem OutputAssembly { get; set; }
->>>>>>> bd716395
 
 		[Output]
 		public ITaskItem[] ConfusedFiles { get; set; }
@@ -34,15 +31,11 @@
 				ConfigureLogging = builder => builder.AddProvider(logger)
 			};
 
-<<<<<<< HEAD
-			return ConfuserEngine.Run(parameters).Result;
-=======
 			ConfuserEngine.Run(parameters).Wait();
 
 			ConfusedFiles = project.Select(m => new TaskItem(Path.Combine(project.OutputDirectory, m.Path))).Cast<ITaskItem>().ToArray();
 
 			return !logger.HasError;
->>>>>>> bd716395
 		}
 	}
 }