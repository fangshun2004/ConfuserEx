version: '{build}'
image: Visual Studio 2017
configuration: Release
platform: Any CPU
skip_commits:
  files:
  - doc/*
  - readme.md
  - license.md

nuget:
  disable_publish_on_pr: true
  
install:
- cmd: git submodule update --init --recursive

before_build:
- cmd: msbuild Confuser2.sln @appveyor_restore.rsp /m

build:
  project: Confuser2.sln
  verbosity: minimal 
  parallel: true
  publish_core_console: true

artifacts:
- path: Release/bin
  name: ConfuserEx
  type: zip
<<<<<<< HEAD
- path: Publish/linux-x64
  name: ConfuserEx (Linux x64)
  type: zip
- path: Publish/osx-x64
  name: ConfuserEx (Mac OS X x64)
  type: zip
- path: Publish/win-x64
  name: ConfuserEx (Windows x64)
  type: zip
- path: Publish/win-x86
  name: ConfuserEx (Windows x32)
  type: zip
=======
>>>>>>> b08fd23b
  
for:
-
  branches:
    only:
      - master

  artifacts:
  - path: Confuser.MSBuild.Tasks/bin/Release/*.nupkg
    name: ConfuserEx.MSBuild

on_failure:
- appveyor PushArtifact msbuild.binlog<|MERGE_RESOLUTION|>--- conflicted
+++ resolved
@@ -27,21 +27,6 @@
 - path: Release/bin
   name: ConfuserEx
   type: zip
-<<<<<<< HEAD
-- path: Publish/linux-x64
-  name: ConfuserEx (Linux x64)
-  type: zip
-- path: Publish/osx-x64
-  name: ConfuserEx (Mac OS X x64)
-  type: zip
-- path: Publish/win-x64
-  name: ConfuserEx (Windows x64)
-  type: zip
-- path: Publish/win-x86
-  name: ConfuserEx (Windows x32)
-  type: zip
-=======
->>>>>>> b08fd23b
   
 for:
 -
