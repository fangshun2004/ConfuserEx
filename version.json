{
<<<<<<< HEAD
  "version": "2.0.0-alpha.{height}",
  "nugetPackageVersion": {
    "semVer": 2
  },
  "semVer1NumericIdentifierPadding": 4,
  "publicReleaseRefSpec": [
    "^refs/heads/release",
    "^refs/tags/v\\d+\\.\\d+(?:\\.\\d+)?"
  ],
  "cloudBuild": {
    "setVersionVariables": true,
    "buildNumber": {
      "enabled": false,
      "includeCommitId": {
        "when": "nonPublicReleaseOnly",
        "where": "buildMetadata"
      }
    }
  }
=======
	"version": "1.3.0-alpha+{height}",
	"nugetPackageVersion": {
		"semVer": 1
	},
	"semVer1NumericIdentifierPadding": 4,
	"publicReleaseRefSpec": [
		"^refs/heads/master$",
		"^refs/tags/v\\d+\\.\\d+"
	],
	"cloudBuild": {
		"setVersionVariables": true,
		"buildNumber": {
			"enabled": false,
			"includeCommitId": {
				"when": "nonPublicReleaseOnly",
				"where": "buildMetadata"
			}
		}
	}
>>>>>>> bd716395
}<|MERGE_RESOLUTION|>--- conflicted
+++ resolved
@@ -1,13 +1,12 @@
 {
-<<<<<<< HEAD
-  "version": "2.0.0-alpha.{height}",
+  "version": "2.0.0-alpha+{height}",
   "nugetPackageVersion": {
-    "semVer": 2
+    "semVer": 1
   },
   "semVer1NumericIdentifierPadding": 4,
   "publicReleaseRefSpec": [
-    "^refs/heads/release",
-    "^refs/tags/v\\d+\\.\\d+(?:\\.\\d+)?"
+    "^refs/heads/master$",
+    "^refs/tags/v\\d+\\.\\d+?"
   ],
   "cloudBuild": {
     "setVersionVariables": true,
@@ -19,25 +18,4 @@
       }
     }
   }
-=======
-	"version": "1.3.0-alpha+{height}",
-	"nugetPackageVersion": {
-		"semVer": 1
-	},
-	"semVer1NumericIdentifierPadding": 4,
-	"publicReleaseRefSpec": [
-		"^refs/heads/master$",
-		"^refs/tags/v\\d+\\.\\d+"
-	],
-	"cloudBuild": {
-		"setVersionVariables": true,
-		"buildNumber": {
-			"enabled": false,
-			"includeCommitId": {
-				"when": "nonPublicReleaseOnly",
-				"where": "buildMetadata"
-			}
-		}
-	}
->>>>>>> bd716395
 }