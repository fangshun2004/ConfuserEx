--- conflicted
+++ resolved
@@ -1,9 +1,5 @@
 {
-<<<<<<< HEAD
   "version": "2.0.0-alpha.{height}",
-=======
-  "version": "1.2.0-alpha.{height}",
->>>>>>> acec9aae
   "nugetPackageVersion": {
     "semVer": 1
   },
