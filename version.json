{
<<<<<<< HEAD
  "version": "2.0.0-alpha.{height}",
=======
  "version": "1.3.0-alpha.{height}",
>>>>>>> af03aa49
  "nugetPackageVersion": {
    "semVer": 1
  },
  "semVer1NumericIdentifierPadding": 4,
  "publicReleaseRefSpec": [
    "^refs/heads/release",
    "^refs/tags/v\\d+\\.\\d+(?:\\.\\d+)?"
  ],
  "cloudBuild": {
    "setVersionVariables": true,
    "buildNumber": {
      "enabled": false,
      "includeCommitId": {
        "when": "nonPublicReleaseOnly",
        "where": "buildMetadata"
      }
    }
  }
}<|MERGE_RESOLUTION|>--- conflicted
+++ resolved
@@ -1,9 +1,5 @@
 {
-<<<<<<< HEAD
   "version": "2.0.0-alpha.{height}",
-=======
-  "version": "1.3.0-alpha.{height}",
->>>>>>> af03aa49
   "nugetPackageVersion": {
     "semVer": 1
   },
