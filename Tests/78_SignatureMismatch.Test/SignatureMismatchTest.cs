using System.Threading.Tasks;
using Confuser.Core;
using Confuser.Core.Project;
using Confuser.UnitTest;
using Microsoft.Extensions.Logging;
using Xunit;
using Xunit.Abstractions;

namespace SignatureMismatch.Test {
	public class SignatureMismatchTest : TestBase {
		public SignatureMismatchTest(ITestOutputHelper outputHelper) : base(outputHelper) { }

		[Fact]
		[Trait("Category", "Protection")]
		[Trait("Protection", "rename")]
		[Trait("Issue", "https://github.com/mkaring/ConfuserEx/issues/78")]
<<<<<<< HEAD
		public async Task SignatureMismatch() {
			var baseDir = Environment.CurrentDirectory;
			var outputDir = Path.Combine(baseDir, "testtmp");
			var inputFile = Path.Combine(baseDir, "78_SignatureMismatch.exe");
			var outputFile = Path.Combine(outputDir, "78_SignatureMismatch.exe");
			FileUtilities.ClearOutput(outputFile);
			var proj = new ConfuserProject {
				BaseDirectory = baseDir,
				OutputDirectory = outputDir
			};
			proj.Add(new ProjectModule() { Path = inputFile });

			var parameters = new ConfuserParameters {
				Project = proj,
				ConfigureLogging = builder => builder.AddProvider(new XunitLogger(outputHelper))
			};

			await ConfuserEngine.Run(parameters);

			Assert.True(File.Exists(outputFile));
			Assert.NotEqual(FileUtilities.ComputeFileChecksum(inputFile), FileUtilities.ComputeFileChecksum(outputFile));

			var info = new ProcessStartInfo(outputFile) {
				RedirectStandardOutput = true,
				UseShellExecute = false
			};
			using (var process = Process.Start(info)) {
				var stdout = process.StandardOutput;
				Assert.Equal("START", await stdout.ReadLineAsync());
				Assert.Equal("Dictionary created", await stdout.ReadLineAsync());
				Assert.Equal("Dictionary count: 1", await stdout.ReadLineAsync());
				Assert.Equal("[Test1] = Test2", await stdout.ReadLineAsync());
				Assert.Equal("END", await stdout.ReadLineAsync());
				Assert.Empty(await stdout.ReadToEndAsync());
				Assert.True(process.HasExited);
				Assert.Equal(42, process.ExitCode);
			}

			FileUtilities.ClearOutput(outputFile);
		}
=======
		public async Task SignatureMismatch() =>
			await Run(
				"78_SignatureMismatch.exe",
				new [] {
					"Dictionary created",
					"Dictionary count: 1",
					"[Test1] = Test2"
				},
				new SettingItem<Protection>("rename")
			);
>>>>>>> f8bab6a1
	}
}<|MERGE_RESOLUTION|>--- conflicted
+++ resolved
@@ -1,3 +1,4 @@
+using System.Collections.Generic;
 using System.Threading.Tasks;
 using Confuser.Core;
 using Confuser.Core.Project;
@@ -10,62 +11,26 @@
 	public class SignatureMismatchTest : TestBase {
 		public SignatureMismatchTest(ITestOutputHelper outputHelper) : base(outputHelper) { }
 
-		[Fact]
+		[Theory]
+		[MemberData(nameof(SignatureMismatchData))]
 		[Trait("Category", "Protection")]
 		[Trait("Protection", "rename")]
 		[Trait("Issue", "https://github.com/mkaring/ConfuserEx/issues/78")]
-<<<<<<< HEAD
-		public async Task SignatureMismatch() {
-			var baseDir = Environment.CurrentDirectory;
-			var outputDir = Path.Combine(baseDir, "testtmp");
-			var inputFile = Path.Combine(baseDir, "78_SignatureMismatch.exe");
-			var outputFile = Path.Combine(outputDir, "78_SignatureMismatch.exe");
-			FileUtilities.ClearOutput(outputFile);
-			var proj = new ConfuserProject {
-				BaseDirectory = baseDir,
-				OutputDirectory = outputDir
-			};
-			proj.Add(new ProjectModule() { Path = inputFile });
-
-			var parameters = new ConfuserParameters {
-				Project = proj,
-				ConfigureLogging = builder => builder.AddProvider(new XunitLogger(outputHelper))
-			};
-
-			await ConfuserEngine.Run(parameters);
-
-			Assert.True(File.Exists(outputFile));
-			Assert.NotEqual(FileUtilities.ComputeFileChecksum(inputFile), FileUtilities.ComputeFileChecksum(outputFile));
-
-			var info = new ProcessStartInfo(outputFile) {
-				RedirectStandardOutput = true,
-				UseShellExecute = false
-			};
-			using (var process = Process.Start(info)) {
-				var stdout = process.StandardOutput;
-				Assert.Equal("START", await stdout.ReadLineAsync());
-				Assert.Equal("Dictionary created", await stdout.ReadLineAsync());
-				Assert.Equal("Dictionary count: 1", await stdout.ReadLineAsync());
-				Assert.Equal("[Test1] = Test2", await stdout.ReadLineAsync());
-				Assert.Equal("END", await stdout.ReadLineAsync());
-				Assert.Empty(await stdout.ReadToEndAsync());
-				Assert.True(process.HasExited);
-				Assert.Equal(42, process.ExitCode);
-			}
-
-			FileUtilities.ClearOutput(outputFile);
-		}
-=======
-		public async Task SignatureMismatch() =>
+		public async Task SignatureMismatch(string framework) =>
 			await Run(
+				framework,
 				"78_SignatureMismatch.exe",
 				new [] {
 					"Dictionary created",
 					"Dictionary count: 1",
 					"[Test1] = Test2"
 				},
-				new SettingItem<Protection>("rename")
+				new SettingItem<IProtection>("rename")
 			);
->>>>>>> f8bab6a1
+
+		public static IEnumerable<object[]> SignatureMismatchData() {
+			foreach (var framework in "net20;net40;net471".Split(';'))
+				yield return new object[] { framework };
+		}
 	}
 }