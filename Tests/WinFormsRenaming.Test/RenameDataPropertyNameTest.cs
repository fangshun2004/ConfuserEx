--- conflicted
+++ resolved
@@ -15,43 +15,12 @@
 		[Trait("Protection", "rename")]
 		[Trait("Technology", "Windows Forms")]
 		[Trait("Issue", "https://github.com/mkaring/ConfuserEx/issues/54")]
-<<<<<<< HEAD
-		public async Task RenameWindowsFormsTest() {
-			var baseDir = Environment.CurrentDirectory;
-			var outputDir = Path.Combine(baseDir, "testtmp");
-			var inputFile = Path.Combine(baseDir, "WinFormsRenaming.dll");
-			var outputFile = Path.Combine(outputDir, "WinFormsRenaming.dll");
-			FileUtilities.ClearOutput(outputFile);
-			var proj = new ConfuserProject {
-				BaseDirectory = baseDir,
-				OutputDirectory = outputDir
-			};
-			proj.Add(new ProjectModule() { Path = inputFile });
-			proj.Rules.Add(new Rule() {
-				new SettingItem<IProtection>("rename")
-			});
-
-			void AssertLog(string message) {
-				Assert.DoesNotContain("Failed to extract binding property name in", message, StringComparison.Ordinal);
-			}
-
-			var parameters = new ConfuserParameters {
-				Project = proj,
-				ConfigureLogging = builder => builder.AddProvider(new XunitLogger(outputHelper, AssertLog))
-			};
-
-			await ConfuserEngine.Run(parameters);
-
-			Assert.True(File.Exists(outputFile));
-			Assert.NotEqual(FileUtilities.ComputeFileChecksum(inputFile), FileUtilities.ComputeFileChecksum(outputFile));
-		}
-=======
-		public async Task RenameWindowsFormsTest() =>
-			await Run(
+		public Task RenameWindowsFormsTest() =>
+			Run(
+				"net472",
 				"WinFormsRenaming.dll",
 				null,
-				new SettingItem<Protection>("rename"),
+				new SettingItem<IProtection>("rename"),
 				outputAction: message => Assert.DoesNotContain("Failed to extract binding property name in", message));
->>>>>>> f8bab6a1
 	}
 }