﻿using System;
using System.Collections.Generic;
using System.Threading.Tasks;
using Confuser.Core;
using Confuser.Core.Project;
using Confuser.Renamer;
using Confuser.UnitTest;
using Microsoft.Extensions.Logging;
using Xunit;
using Xunit.Abstractions;

namespace _123_InheritCustomAttr.Test {
	public class InheritCustomAttributeTest : TestBase {
		public InheritCustomAttributeTest(ITestOutputHelper outputHelper) : base(outputHelper) { }

		[Theory]
		[MemberData(nameof(InheritCustomAttributeData))]
		[Trait("Category", "Protection")]
		[Trait("Protection", "rename")]
		[Trait("Issue", "https://github.com/mkaring/ConfuserEx/issues/123")]
		[Trait("Issue", "https://github.com/mkaring/ConfuserEx/issues/161")]
<<<<<<< HEAD
		public async Task InheritCustomAttribute(string renameMode, bool flatten) {
			var baseDir = Environment.CurrentDirectory;
			var outputDir = Path.Combine(baseDir, "testtmp_" + Guid.NewGuid().ToString());
			var inputFile = Path.Combine(baseDir, "123_InheritCustomAttr.exe");
			var outputFile = Path.Combine(outputDir, "123_InheritCustomAttr.exe");
			FileUtilities.ClearOutput(outputFile);
			var proj = new ConfuserProject {
				BaseDirectory = baseDir,
				OutputDirectory = outputDir
			};
			proj.Add(new ProjectModule() { Path = inputFile, SNKeyPath = Path.Combine(baseDir, "Confuser.Test.snk") });
			proj.Rules.Add(new Rule() {
				new SettingItem<IProtection>("rename") {
					{ "mode", renameMode },
					{ "flatten", flatten ? "True" : "False" }
				}
			});

			var parameters = new ConfuserParameters {
				Project = proj,
				ConfigureLogging = builder => builder.AddProvider(new XunitLogger(outputHelper, l => Assert.False(l.StartsWith("[WARN]", StringComparison.Ordinal), "Logged line may not start with [WARN]\r\n" + l)))
			};

			await ConfuserEngine.Run(parameters);

			Assert.True(File.Exists(outputFile));
			Assert.NotEqual(FileUtilities.ComputeFileChecksum(inputFile), FileUtilities.ComputeFileChecksum(outputFile));

			var info = new ProcessStartInfo(outputFile) {
				RedirectStandardOutput = true,
				UseShellExecute = false
			};
			using (var process = Process.Start(info)) {
				var stdout = process.StandardOutput;
				Assert.Equal("START", await stdout.ReadLineAsync());
				Assert.Equal("Monday", await stdout.ReadLineAsync());
				Assert.Equal("43", await stdout.ReadLineAsync());
				Assert.Equal("1", await stdout.ReadLineAsync());
				Assert.Equal("END", await stdout.ReadLineAsync());
				Assert.Empty(await stdout.ReadToEndAsync());
				Assert.True(process.HasExited);
				Assert.Equal(42, process.ExitCode);
			}

			FileUtilities.ClearOutput(outputFile);
		}
=======
		public async Task InheritCustomAttribute(string renameMode, bool flatten) =>
			await Run(
				"123_InheritCustomAttr.exe",
				new[] {"Monday", "43", "1"},
				new SettingItem<Protection>("rename") {{"mode", renameMode}, {"flatten", flatten ? "True" : "False"}},
				$"_{renameMode}_{flatten}",
				l => Assert.False(l.StartsWith("[WARN]"), "Logged line may not start with [WARN]\r\n" + l));
>>>>>>> f8bab6a1

		public static IEnumerable<object[]> InheritCustomAttributeData() {
			foreach (var renameMode in new [] { nameof(RenameMode.Unicode), nameof(RenameMode.ASCII), nameof(RenameMode.Letters), nameof(RenameMode.Debug), nameof(RenameMode.Retain) })
				foreach (var flatten in new [] { true, false })
					yield return new object[] { renameMode, flatten };
		}
	}
}<|MERGE_RESOLUTION|>--- conflicted
+++ resolved
@@ -1,11 +1,11 @@
 ﻿using System;
 using System.Collections.Generic;
+using System.IO;
 using System.Threading.Tasks;
 using Confuser.Core;
 using Confuser.Core.Project;
 using Confuser.Renamer;
 using Confuser.UnitTest;
-using Microsoft.Extensions.Logging;
 using Xunit;
 using Xunit.Abstractions;
 
@@ -19,67 +19,20 @@
 		[Trait("Protection", "rename")]
 		[Trait("Issue", "https://github.com/mkaring/ConfuserEx/issues/123")]
 		[Trait("Issue", "https://github.com/mkaring/ConfuserEx/issues/161")]
-<<<<<<< HEAD
-		public async Task InheritCustomAttribute(string renameMode, bool flatten) {
-			var baseDir = Environment.CurrentDirectory;
-			var outputDir = Path.Combine(baseDir, "testtmp_" + Guid.NewGuid().ToString());
-			var inputFile = Path.Combine(baseDir, "123_InheritCustomAttr.exe");
-			var outputFile = Path.Combine(outputDir, "123_InheritCustomAttr.exe");
-			FileUtilities.ClearOutput(outputFile);
-			var proj = new ConfuserProject {
-				BaseDirectory = baseDir,
-				OutputDirectory = outputDir
-			};
-			proj.Add(new ProjectModule() { Path = inputFile, SNKeyPath = Path.Combine(baseDir, "Confuser.Test.snk") });
-			proj.Rules.Add(new Rule() {
-				new SettingItem<IProtection>("rename") {
-					{ "mode", renameMode },
-					{ "flatten", flatten ? "True" : "False" }
-				}
-			});
-
-			var parameters = new ConfuserParameters {
-				Project = proj,
-				ConfigureLogging = builder => builder.AddProvider(new XunitLogger(outputHelper, l => Assert.False(l.StartsWith("[WARN]", StringComparison.Ordinal), "Logged line may not start with [WARN]\r\n" + l)))
-			};
-
-			await ConfuserEngine.Run(parameters);
-
-			Assert.True(File.Exists(outputFile));
-			Assert.NotEqual(FileUtilities.ComputeFileChecksum(inputFile), FileUtilities.ComputeFileChecksum(outputFile));
-
-			var info = new ProcessStartInfo(outputFile) {
-				RedirectStandardOutput = true,
-				UseShellExecute = false
-			};
-			using (var process = Process.Start(info)) {
-				var stdout = process.StandardOutput;
-				Assert.Equal("START", await stdout.ReadLineAsync());
-				Assert.Equal("Monday", await stdout.ReadLineAsync());
-				Assert.Equal("43", await stdout.ReadLineAsync());
-				Assert.Equal("1", await stdout.ReadLineAsync());
-				Assert.Equal("END", await stdout.ReadLineAsync());
-				Assert.Empty(await stdout.ReadToEndAsync());
-				Assert.True(process.HasExited);
-				Assert.Equal(42, process.ExitCode);
-			}
-
-			FileUtilities.ClearOutput(outputFile);
-		}
-=======
-		public async Task InheritCustomAttribute(string renameMode, bool flatten) =>
+		public async Task InheritCustomAttribute(string framework, string renameMode, bool flatten) =>
 			await Run(
+				framework,
 				"123_InheritCustomAttr.exe",
 				new[] {"Monday", "43", "1"},
-				new SettingItem<Protection>("rename") {{"mode", renameMode}, {"flatten", flatten ? "True" : "False"}},
+				new SettingItem<IProtection>("rename") {{"mode", renameMode}, {"flatten", flatten ? "True" : "False"}},
 				$"_{renameMode}_{flatten}",
 				l => Assert.False(l.StartsWith("[WARN]"), "Logged line may not start with [WARN]\r\n" + l));
->>>>>>> f8bab6a1
 
 		public static IEnumerable<object[]> InheritCustomAttributeData() {
-			foreach (var renameMode in new [] { nameof(RenameMode.Unicode), nameof(RenameMode.ASCII), nameof(RenameMode.Letters), nameof(RenameMode.Debug), nameof(RenameMode.Retain) })
-				foreach (var flatten in new [] { true, false })
-					yield return new object[] { renameMode, flatten };
+			foreach (var framework in "net20;net40;net471".Split(';'))
+				foreach (var renameMode in new [] { nameof(RenameMode.Unicode), nameof(RenameMode.ASCII), nameof(RenameMode.Letters), nameof(RenameMode.Debug), nameof(RenameMode.Retain) })
+					foreach (var flatten in new [] { true, false })
+						yield return new object[] { framework, renameMode, flatten };
 		}
 	}
 }