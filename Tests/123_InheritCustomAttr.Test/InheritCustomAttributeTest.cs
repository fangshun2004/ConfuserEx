﻿using System;
using System.Collections.Generic;
using System.Diagnostics;
using System.IO;
using System.Threading.Tasks;
using Confuser.Core;
using Confuser.Core.Project;
using Confuser.Renamer;
using Confuser.UnitTest;
using Microsoft.Extensions.Logging;
using Xunit;
using Xunit.Abstractions;

namespace _123_InheritCustomAttr.Test {
	public class InheritCustomAttributeTest {
		private readonly ITestOutputHelper outputHelper;

		public InheritCustomAttributeTest(ITestOutputHelper outputHelper) =>
			this.outputHelper = outputHelper ?? throw new ArgumentNullException(nameof(outputHelper));

		[Theory]
		[MemberData(nameof(InheritCustomAttributeData))]
		[Trait("Category", "Protection")]
		[Trait("Protection", "rename")]
		[Trait("Issue", "https://github.com/mkaring/ConfuserEx/issues/123")]
		[Trait("Issue", "https://github.com/mkaring/ConfuserEx/issues/161")]
		public async Task InheritCustomAttribute(string renameMode, bool flatten) {
			var baseDir = Environment.CurrentDirectory;
			var outputDir = Path.Combine(baseDir, "testtmp_" + Guid.NewGuid().ToString());
			var inputFile = Path.Combine(baseDir, "123_InheritCustomAttr.exe");
			var outputFile = Path.Combine(outputDir, "123_InheritCustomAttr.exe");
			FileUtilities.ClearOutput(outputFile);
			var proj = new ConfuserProject {
				BaseDirectory = baseDir,
				OutputDirectory = outputDir
			};
			proj.Add(new ProjectModule() { Path = inputFile, SNKeyPath = Path.Combine(baseDir, "Confuser.Test.snk") });
			proj.Rules.Add(new Rule() {
<<<<<<< HEAD
				new SettingItem<IProtection>("rename")
=======
				new SettingItem<Protection>("rename") {
					{ "mode", renameMode },
					{ "flatten", flatten ? "True" : "False" }
				}
>>>>>>> 5d92e25e
			});

			var parameters = new ConfuserParameters {
				Project = proj,
				ConfigureLogging = builder => builder.AddProvider(new XunitLogger(outputHelper, l => Assert.False(l.StartsWith("[WARN]", StringComparison.Ordinal), "Logged line may not start with [WARN]\r\n" + l)))
			};

			await ConfuserEngine.Run(parameters);

			Assert.True(File.Exists(outputFile));
			Assert.NotEqual(FileUtilities.ComputeFileChecksum(inputFile), FileUtilities.ComputeFileChecksum(outputFile));

			var info = new ProcessStartInfo(outputFile) {
				RedirectStandardOutput = true,
				UseShellExecute = false
			};
			using (var process = Process.Start(info)) {
				var stdout = process.StandardOutput;
				Assert.Equal("START", await stdout.ReadLineAsync());
				Assert.Equal("Monday", await stdout.ReadLineAsync());
				Assert.Equal("43", await stdout.ReadLineAsync());
				Assert.Equal("1", await stdout.ReadLineAsync());
				Assert.Equal("END", await stdout.ReadLineAsync());
				Assert.Empty(await stdout.ReadToEndAsync());
				Assert.True(process.HasExited);
				Assert.Equal(42, process.ExitCode);
			}

			FileUtilities.ClearOutput(outputFile);
		}

		public static IEnumerable<object[]> InheritCustomAttributeData() {
			foreach (var renameMode in new string[] { nameof(RenameMode.Unicode), nameof(RenameMode.ASCII), nameof(RenameMode.Letters), nameof(RenameMode.Debug), nameof(RenameMode.Retain) })
				foreach (var flatten in new bool[] { true, false })
					yield return new object[] { renameMode, flatten };
		}
	}
}<|MERGE_RESOLUTION|>--- conflicted
+++ resolved
@@ -36,14 +36,10 @@
 			};
 			proj.Add(new ProjectModule() { Path = inputFile, SNKeyPath = Path.Combine(baseDir, "Confuser.Test.snk") });
 			proj.Rules.Add(new Rule() {
-<<<<<<< HEAD
-				new SettingItem<IProtection>("rename")
-=======
-				new SettingItem<Protection>("rename") {
+				new SettingItem<IProtection>("rename") {
 					{ "mode", renameMode },
 					{ "flatten", flatten ? "True" : "False" }
 				}
->>>>>>> 5d92e25e
 			});
 
 			var parameters = new ConfuserParameters {
