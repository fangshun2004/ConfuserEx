<?xml version="1.0" encoding="utf-8"?>
<Project Sdk="Microsoft.NET.Sdk">
  
  <PropertyGroup>
    <TargetFrameworks>net472;netcoreapp2.2</TargetFrameworks>
    <RootNamespace>InheritCustomAttr.Test</RootNamespace>
    <IsPackable>false</IsPackable>
  </PropertyGroup>
<<<<<<< HEAD
  
  <ItemGroup>
    <ProjectReference Include="..\..\Confuser.Core\Confuser.Core.csproj" />
    <ProjectReference Include="..\..\Confuser.DynCipher\Confuser.DynCipher.csproj" />
    <ProjectReference Include="..\..\Confuser.Protections\Confuser.Protections.csproj" />
    <ProjectReference Include="..\..\Confuser.Renamer\Confuser.Renamer.csproj" />
    <ProjectReference Include="..\123_InheritCustomAttr\123_InheritCustomAttr.csproj" />
=======

  <ItemGroup>
>>>>>>> f8bab6a1
    <ProjectReference Include="..\Confuser.UnitTest\Confuser.UnitTest.csproj" />
    <ProjectReference Include="..\123_InheritCustomAttr\123_InheritCustomAttr.csproj" />
  </ItemGroup>
  
  <ItemGroup>
    <None Include="..\Confuser.Test.snk" Link="Confuser.Test.snk">
      <CopyToOutputDirectory>PreserveNewest</CopyToOutputDirectory>
    </None>
  </ItemGroup>
  
  <Import Project="..\..\.paket\Paket.Restore.targets" />
  
</Project><|MERGE_RESOLUTION|>--- conflicted
+++ resolved
@@ -6,26 +6,13 @@
     <RootNamespace>InheritCustomAttr.Test</RootNamespace>
     <IsPackable>false</IsPackable>
   </PropertyGroup>
-<<<<<<< HEAD
   
   <ItemGroup>
-    <ProjectReference Include="..\..\Confuser.Core\Confuser.Core.csproj" />
-    <ProjectReference Include="..\..\Confuser.DynCipher\Confuser.DynCipher.csproj" />
-    <ProjectReference Include="..\..\Confuser.Protections\Confuser.Protections.csproj" />
-    <ProjectReference Include="..\..\Confuser.Renamer\Confuser.Renamer.csproj" />
-    <ProjectReference Include="..\123_InheritCustomAttr\123_InheritCustomAttr.csproj" />
-=======
+    <ProjectReference Include="..\Confuser.UnitTest\Confuser.UnitTest.csproj" />
+  </ItemGroup>
 
   <ItemGroup>
->>>>>>> f8bab6a1
-    <ProjectReference Include="..\Confuser.UnitTest\Confuser.UnitTest.csproj" />
-    <ProjectReference Include="..\123_InheritCustomAttr\123_InheritCustomAttr.csproj" />
-  </ItemGroup>
-  
-  <ItemGroup>
-    <None Include="..\Confuser.Test.snk" Link="Confuser.Test.snk">
-      <CopyToOutputDirectory>PreserveNewest</CopyToOutputDirectory>
-    </None>
+    <ConfuserTestTargetProject Include="..\123_InheritCustomAttr\123_InheritCustomAttr.csproj" />
   </ItemGroup>
   
   <Import Project="..\..\.paket\Paket.Restore.targets" />
