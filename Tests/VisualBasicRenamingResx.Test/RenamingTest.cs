--- conflicted
+++ resolved
@@ -1,19 +1,12 @@
-<<<<<<< HEAD
-using System;
 using System.Collections.Generic;
-using System.Diagnostics;
-using System.IO;
-=======
->>>>>>> f8bab6a1
 using System.Threading.Tasks;
 using Confuser.Core;
 using Confuser.Core.Project;
 using Confuser.UnitTest;
-using Microsoft.Extensions.Logging;
 using Xunit;
 using Xunit.Abstractions;
 
-namespace VisualBasicRenamingResx.Test{
+namespace VisualBasicRenamingResx.Test {
 	public sealed class RenamingTest : TestBase {
 		public RenamingTest(ITestOutputHelper outputHelper) : base(outputHelper) { }
 
@@ -22,61 +15,16 @@
 		[Trait("Category", "Protection")]
 		[Trait("Protection", "rename")]
 		[Trait("Issue", "https://github.com/mkaring/ConfuserEx/issues/25")]
-<<<<<<< HEAD
-		public async Task ProtectAndExecuteTest(string framework) {
-			var key = Path.Combine(Environment.CurrentDirectory, "Confuser.Test.snk");
-			var baseDir = Path.Combine(Environment.CurrentDirectory, framework);
-			var outputDir = Path.Combine(baseDir, "testtmp_" + Guid.NewGuid().ToString());
-			var inputFile = Path.Combine(baseDir, "VisualBasicRenamingResx.exe");
-			var outputFile = Path.Combine(outputDir, "VisualBasicRenamingResx.exe");
-			FileUtilities.ClearOutput(outputFile);
-
-			Assert.True(File.Exists(key));
-			var proj = new ConfuserProject {
-				BaseDirectory = baseDir,
-				OutputDirectory = outputDir,
-			};
-
-			proj.Rules.Add(new Rule() {
-				new SettingItem<IProtection>("rename")
-			});
-
-			proj.Add(new ProjectModule() { Path = inputFile, SNKeyPath = key });
-
-			var parameters = new ConfuserParameters {
-				Project = proj,
-				ConfigureLogging = builder => builder.AddProvider(new XunitLogger(outputHelper))
-			};
-
-			await ConfuserEngine.Run(parameters);
-
-			Assert.True(File.Exists(outputFile));
-			Assert.NotEqual(FileUtilities.ComputeFileChecksum(inputFile), FileUtilities.ComputeFileChecksum(outputFile));
-
-			var info = new ProcessStartInfo(outputFile) {
-				RedirectStandardOutput = true,
-				UseShellExecute = false
-			};
-
-			var result = await ProcessUtilities.ExecuteTestApplication(outputFile, async (stdout) => {
-				Assert.Equal("START", await stdout.ReadLineAsync());
-				Assert.Equal("Test (neutral)", await stdout.ReadLineAsync());
-				Assert.Equal("END", await stdout.ReadLineAsync());
-			}, outputHelper);
-			Assert.Equal(42, result);
-
-			FileUtilities.ClearOutput(outputFile);
-		}
+		public async Task ProtectAndExecuteTest(string framework) =>
+			await Run(
+				framework,
+				"VisualBasicRenamingResx.exe",
+				new[] {"Test (neutral)"},
+				new SettingItem<IProtection>("rename"));
 
 		public static IEnumerable<object[]> ProtectAndExecuteTestData() {
 			foreach (var framework in new string[] { "net40", "net471" })
 				yield return new object[] { framework };
 		}
-=======
-		public async Task ProtectAndExecuteTest() =>
-			await Run("VisualBasicRenamingResx.exe",
-				new[] {"Test (neutral)"},
-				new SettingItem<Protection>("rename"));
->>>>>>> f8bab6a1
 	}
 }