﻿<Project Sdk="Microsoft.NET.Sdk">

  <PropertyGroup>
    <TargetFramework>net461</TargetFramework>
    <IsPackable>false</IsPackable>
  </PropertyGroup>

  <ItemGroup>
<<<<<<< HEAD
    <PackageReference Include="Microsoft.NET.Test.Sdk" />
    <PackageReference Include="xunit" />
    <PackageReference Include="xunit.runner.visualstudio" />
=======
    <PackageReference Include="Microsoft.NET.Test.Sdk" Version="15.8.0" />
    <PackageReference Include="Moq" Version="4.10.1" />
    <PackageReference Include="xunit" Version="2.3.1" />
    <PackageReference Include="xunit.runner.visualstudio" Version="2.3.1" />
>>>>>>> 31ee4db9
    <DotNetCliToolReference Include="dotnet-xunit" Version="2.3.1" />
  </ItemGroup>

  <ItemGroup>
    <ProjectReference Include="..\..\Confuser.Core\Confuser.Core.csproj" />
    <ProjectReference Include="..\..\Confuser.Renamer\Confuser.Renamer.csproj" />
    <ProjectReference Include="..\..\dnlib\src\dnlib.csproj" />
    <ProjectReference Include="..\Confuser.UnitTest\Confuser.UnitTest.csproj" />
  </ItemGroup>

</Project><|MERGE_RESOLUTION|>--- conflicted
+++ resolved
@@ -1,21 +1,15 @@
 ﻿<Project Sdk="Microsoft.NET.Sdk">
 
   <PropertyGroup>
-    <TargetFramework>net461</TargetFramework>
+    <TargetFrameworks>net461;netcoreapp2.1</TargetFrameworks>
     <IsPackable>false</IsPackable>
   </PropertyGroup>
 
   <ItemGroup>
-<<<<<<< HEAD
     <PackageReference Include="Microsoft.NET.Test.Sdk" />
+    <PackageReference Include="Moq" />
     <PackageReference Include="xunit" />
     <PackageReference Include="xunit.runner.visualstudio" />
-=======
-    <PackageReference Include="Microsoft.NET.Test.Sdk" Version="15.8.0" />
-    <PackageReference Include="Moq" Version="4.10.1" />
-    <PackageReference Include="xunit" Version="2.3.1" />
-    <PackageReference Include="xunit.runner.visualstudio" Version="2.3.1" />
->>>>>>> 31ee4db9
     <DotNetCliToolReference Include="dotnet-xunit" Version="2.3.1" />
   </ItemGroup>
 
