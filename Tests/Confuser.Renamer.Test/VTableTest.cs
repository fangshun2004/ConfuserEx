--- conflicted
+++ resolved
@@ -1,10 +1,7 @@
 using System;
 using System.Collections.Generic;
 using Confuser.UnitTest;
-<<<<<<< HEAD
 using dnlib.DotNet;
-=======
->>>>>>> bd716395
 using Xunit;
 using Xunit.Abstractions;
 
@@ -32,11 +29,14 @@
 
 			var moduleDef = Helpers.LoadTestModuleDef();
 			var refClassTypeDef = moduleDef.Find("Confuser.Renamer.Test.VTableTestRefClass", false);
-			
+
 			Assert.NotNull(refClassTypeDef);
-			var vTableStorage = new VTableStorage(new XunitLogger(outputHelper));
-			var refClassVTable = vTableStorage.GetVTable(refClassTypeDef);
-			Assert.NotNull(refClassVTable);
+
+			using (var logger = new XunitLogger(outputHelper)) {
+				var vTableStorage = new VTableStorage(logger);
+				var refClassVTable = vTableStorage.GetVTable(refClassTypeDef);
+				Assert.NotNull(refClassVTable);
+			}
 		}
 	}
 
