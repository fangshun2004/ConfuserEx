--- conflicted
+++ resolved
@@ -6,19 +6,22 @@
 using Xunit.Abstractions;
 
 namespace Confuser.UnitTest {
-<<<<<<< HEAD
 	public sealed class XunitLogger : ILogger, ILoggerProvider {
-		private readonly ITestOutputHelper outputHelper;
-		private readonly StringBuilder errorMessages;
+		private readonly ITestOutputHelper _outputHelper;
+		private readonly StringBuilder _errorMessages;
+		private readonly Action<string> _outputAction;
 
-		public XunitLogger(ITestOutputHelper outputHelper) {
-			this.outputHelper = outputHelper ?? throw new ArgumentNullException(nameof(outputHelper));
-			errorMessages = new StringBuilder();
+		public XunitLogger(ITestOutputHelper outputHelper) : this(outputHelper, null) { }
+
+		public XunitLogger(ITestOutputHelper outputHelper, Action<string> outputAction) {
+			_outputHelper = outputHelper ?? throw new ArgumentNullException(nameof(outputHelper));
+			_errorMessages = new StringBuilder();
+			_outputAction = outputAction;
 		}
 
 		public void CheckErrors() {
-			if (errorMessages.Length > 0)
-				Assert.True(false, errorMessages.ToString());
+			if (_errorMessages.Length > 0)
+				Assert.True(false, _errorMessages.ToString());
 		}
 
 		public ILogger CreateLogger(string categoryName) => this;
@@ -51,66 +54,12 @@
 			switch (logLevel) {
 				case LogLevel.Critical:
 				case LogLevel.Error:
-					errorMessages.AppendLine(result);
+					_errorMessages.AppendLine(result);
 					break;
 			}
-			outputHelper.WriteLine(result);
-=======
-	public sealed class XunitLogger : ILogger {
-		private readonly ITestOutputHelper _outputHelper;
-		private readonly Action<string> _outputAction;
 
-		public XunitLogger(ITestOutputHelper outputHelper) : this(outputHelper, null) { }
-
-		public XunitLogger(ITestOutputHelper outputHelper, Action<string> outputAction) {
-			_outputHelper = outputHelper ?? throw new ArgumentNullException(nameof(outputHelper));
-			_outputAction = outputAction;
-		}
-
-		void ILogger.Debug(string msg) =>
-			ProcessOutput("[DEBUG] " + msg);
-
-		void ILogger.DebugFormat(string format, params object[] args) =>
-			ProcessOutput("[DEBUG] " + format, args);
-
-		void ILogger.EndProgress() { }
-
-		void ILogger.Error(string msg) =>
-			throw new Exception(msg);
-
-		void ILogger.ErrorException(string msg, Exception ex) =>
-			throw new Exception(msg, ex);
-
-		void ILogger.ErrorFormat(string format, params object[] args) =>
-			throw new Exception(string.Format(format, args));
-
-		void ILogger.Finish(bool successful) =>
-			ProcessOutput("[DONE]");
-
-		void ILogger.Info(string msg) =>
-			ProcessOutput("[INFO] " + msg);
-
-		void ILogger.InfoFormat(string format, params object[] args) =>
-			ProcessOutput("[INFO] " + format, args);
-
-		void ILogger.Progress(int progress, int overall) { }
-
-		void ILogger.Warn(string msg) =>
-			ProcessOutput("[WARN] " + msg);
-
-		void ILogger.WarnException(string msg, Exception ex) =>
-			ProcessOutput("[WARN] " + msg + Environment.NewLine + ex.ToString());
-
-		void ILogger.WarnFormat(string format, params object[] args) =>
-			ProcessOutput("[WARN] " + format, args);
-
-		private void ProcessOutput(string format, params object[] args) => 
-			ProcessOutput(string.Format(format, args));
-
-		private void ProcessOutput(string message) {
-			_outputAction?.Invoke(message);
-			_outputHelper.WriteLine(message);
->>>>>>> 9504a91a
+			_outputAction?.Invoke(result);
+			_outputHelper.WriteLine(result);
 		}
 	}
 }