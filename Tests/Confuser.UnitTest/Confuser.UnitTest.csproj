--- conflicted
+++ resolved
@@ -4,23 +4,20 @@
   <Import Project="..\ConfuserEx.Common.props" Condition="Exists('..\ConfuserEx.Common.props')" />
 
   <PropertyGroup Label="Assembly Settings">
-<<<<<<< HEAD
     <TargetFramework>netstandard2.0</TargetFramework>
   </PropertyGroup>
 
-=======
-    <TargetFramework>net461</TargetFramework>
-  </PropertyGroup>
-
-  <ItemGroup Label="Nuget Dependencies">
-    <PackageReference Include="xunit" Version="2.4.1" />
-    <PackageReference Include="Microsoft.NET.Test.Sdk" Version="16.8.3" />
-    <PackageReference Include="xunit.runner.visualstudio" Version="2.4.3" />
+  <ItemGroup Label="Project Dependencies">
+    <ProjectReference Include="..\..\Confuser.Core\Confuser.Core.csproj" />
+    <ProjectReference Include="..\..\Confuser.Optimizations\Confuser.Optimizations.csproj" />
+    <ProjectReference Include="..\..\Confuser.Protections\Confuser.Protections.csproj" />
+    <ProjectReference Include="..\..\Confuser.Renamer\Confuser.Renamer.csproj" />
   </ItemGroup>
-
->>>>>>> f8bab6a1
-  <ItemGroup Label="Project Dependencies">
-    <ProjectReference Include="..\..\Confuser.Protections\Confuser.Protections.csproj" />
+  
+  <ItemGroup>
+    <None Include="..\Confuser.Test.snk" Link="Confuser.Test.snk">
+      <CopyToOutputDirectory>PreserveNewest</CopyToOutputDirectory>
+    </None>
   </ItemGroup>
 
   <ItemGroup>
