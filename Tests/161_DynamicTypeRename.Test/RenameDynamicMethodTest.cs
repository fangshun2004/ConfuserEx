--- conflicted
+++ resolved
@@ -18,57 +18,9 @@
 		[Trait("Category", "Protection")]
 		[Trait("Protection", "rename")]
 		[Trait("Issue", "https://github.com/mkaring/ConfuserEx/issues/161")]
-<<<<<<< HEAD
-		public async Task RenameDynamicType(string renameMode, bool flatten) {
-			var baseDir = Environment.CurrentDirectory;
-			var outputDir = Path.Combine(baseDir, "testtmp_" + Guid.NewGuid().ToString());
-			var inputFile = Path.Combine(baseDir, "161_DynamicTypeRename.exe");
-			var outputFile = Path.Combine(outputDir, "161_DynamicTypeRename.exe");
-			FileUtilities.ClearOutput(outputFile);
-			var proj = new ConfuserProject {
-				BaseDirectory = baseDir,
-				OutputDirectory = outputDir
-			};
-			proj.Add(new ProjectModule() { Path = inputFile });
-			proj.Rules.Add(new Rule() {
-				new SettingItem<IProtection>("rename") {
-					{ "mode", renameMode },
-					{ "flatten", flatten ? "True" : "False" }
-				}
-			});
-
-			var parameters = new ConfuserParameters {
-				Project = proj,
-				ConfigureLogging = builder => builder.AddProvider(new XunitLogger(outputHelper))
-			};
-
-			await ConfuserEngine.Run(parameters);
-
-			Assert.True(File.Exists(outputFile));
-			Assert.NotEqual(FileUtilities.ComputeFileChecksum(inputFile), FileUtilities.ComputeFileChecksum(outputFile));
-
-			var info = new ProcessStartInfo(outputFile) {
-				RedirectStandardOutput = true,
-				UseShellExecute = false
-			};
-			using (var process = Process.Start(info)) {
-				var stdout = process.StandardOutput;
-				Assert.Equal("START", await stdout.ReadLineAsync());
-				Assert.Equal("Type declaration done", await stdout.ReadLineAsync());
-				Assert.Equal("Dynamic type created", await stdout.ReadLineAsync());
-				Assert.Equal("Fields in type: 1", await stdout.ReadLineAsync());
-				Assert.Equal("Fetching field value is okay", await stdout.ReadLineAsync());
-				Assert.Equal("END", await stdout.ReadLineAsync());
-				Assert.Empty(await stdout.ReadToEndAsync());
-				Assert.True(process.HasExited);
-				Assert.Equal(42, process.ExitCode);
-			}
-
-			FileUtilities.ClearOutput(outputFile);
-		}
-=======
-		public async Task RenameDynamicType(string renameMode, bool flatten) =>
-			await Run(
+		public Task RenameDynamicType(string framework, string renameMode, bool flatten) =>
+			Run(
+				framework,
 				"161_DynamicTypeRename.exe",
 				new [] {
 					"Type declaration done",
@@ -76,18 +28,18 @@
 					"Fields in type: 1",
 					"Fetching field value is okay"
 				},
-				new SettingItem<Protection>("rename") {
+				new SettingItem<IProtection>("rename") {
 					{ "mode", renameMode },
 					{ "flatten", flatten.ToString() }
 				},
 				$"_{renameMode}_{flatten}"
 			);
->>>>>>> f8bab6a1
 
 		public static IEnumerable<object[]> RenameDynamicTypeData() {
-			foreach (var renameMode in new [] { nameof(RenameMode.Unicode), nameof(RenameMode.ASCII), nameof(RenameMode.Letters), nameof(RenameMode.Debug), nameof(RenameMode.Retain) })
-				foreach (var flatten in new [] { true, false })
-					yield return new object[] { renameMode, flatten };
+			foreach (var framework in "net20;net40;net471".Split(';'))
+				foreach (var renameMode in new [] { nameof(RenameMode.Unicode), nameof(RenameMode.ASCII), nameof(RenameMode.Letters), nameof(RenameMode.Debug), nameof(RenameMode.Retain) })
+					foreach (var flatten in new [] { true, false })
+						yield return new object[] { framework, renameMode, flatten };
 		}
 	}
 }