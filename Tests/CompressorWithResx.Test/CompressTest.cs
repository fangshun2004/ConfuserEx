--- conflicted
+++ resolved
@@ -17,59 +17,16 @@
 		[MemberData(nameof(CompressAndExecuteSkippedTestData), Skip = ".NET Framework 2.0 is not properly supported by the compressor.")]
 		[Trait("Category", "Packer")]
 		[Trait("Packer", "compressor")]
-<<<<<<< HEAD
-		public async Task CompressAndExecuteTest(string framework, string compatKey, string deriverKey, string resourceProtectionMode) {
-			if (framework == "net20") return; // Skip for runners that do not support the skip attribute properly (JetBrains).
-			var key = Path.Combine(Environment.CurrentDirectory, "Confuser.Test.snk");
-			var baseDir = Path.Combine(Environment.CurrentDirectory, framework);
-			var outputDir = Path.Combine(baseDir, "testtmp_" + Guid.NewGuid().ToString());
-			var inputFile = Path.Combine(baseDir, "CompressorWithResx.exe");
-			var inputSatelliteFile = Path.Combine(baseDir, "de", "CompressorWithResx.resources.dll");
-			var outputFile = Path.Combine(outputDir, "CompressorWithResx.exe");
-
-			Assert.True(File.Exists(key));
-			FileUtilities.ClearOutput(outputFile);
-			var proj = new ConfuserProject {
-				BaseDirectory = baseDir,
-				OutputDirectory = outputDir,
-				Packer = new SettingItem<IPacker>("compressor") {
-					{ "compat", compatKey},
-					{ "key", deriverKey }
-				}
-			};
-
-			if (resourceProtectionMode != "none") {
-				proj.Rules.Add(new Rule() {
-					new SettingItem<IProtection>("resources") {
-						{ "mode", resourceProtectionMode }
-					}
-				});
-			}
-
-			proj.Add(new ProjectModule() { Path = inputFile, SNKeyPath = key });
-			proj.Add(new ProjectModule() { Path = inputSatelliteFile, SNKeyPath = key });
-
-
-			var parameters = new ConfuserParameters {
-				Project = proj,
-				ConfigureLogging = builder => builder.AddProvider(new XunitLogger(outputHelper))
-			};
-
-			await ConfuserEngine.Run(parameters);
-
-			Assert.True(File.Exists(outputFile));
-			Assert.NotEqual(FileUtilities.ComputeFileChecksum(inputFile), FileUtilities.ComputeFileChecksum(outputFile));
-
-			var result = await ProcessUtilities.ExecuteTestApplication(outputFile, async (stdout) => {
-				Assert.Equal("START", await stdout.ReadLineAsync());
-				Assert.Equal("Test (fallback)", await stdout.ReadLineAsync());
-				Assert.Equal("Test (deutsch)", await stdout.ReadLineAsync());
-				Assert.Equal("END", await stdout.ReadLineAsync());
-			}, outputHelper);
-			Assert.Equal(42, result);
-
-			FileUtilities.ClearOutput(outputFile);
-		}
+		public async Task CompressAndExecuteTest(string framework, string compatKey, string deriverKey, string resourceProtectionMode) =>
+			await Run(
+				framework,
+				new[] {"CompressorWithResx.exe", Path.Combine("de", "CompressorWithResx.resources.dll")},
+				new[] {"Test (fallback)", "Test (deutsch)"},
+				resourceProtectionMode != "none"
+					? new SettingItem<IProtection>("resources") {{"mode", resourceProtectionMode}}
+					: null,
+				$"_{compatKey}_{deriverKey}_{resourceProtectionMode}",
+				packer: new SettingItem<IPacker>("compressor") {{"compat", compatKey}, {"key", deriverKey}});
 
 		public static IEnumerable<object[]> CompressAndExecuteTestData() {
 			foreach (var framework in new string[] { "net40", "net471" })
@@ -88,23 +45,6 @@
 				foreach (var compressorDeriveKey in new string[] { "normal", "dynamic" })
 					foreach (var resourceProtectionMode in new string[] { "none", "normal", "dynamic" })
 						yield return new object[] { framework, compressorCompatKey, compressorDeriveKey, resourceProtectionMode };
-=======
-		public async Task CompressAndExecuteTest(string compatKey, string deriverKey, string resourceProtectionMode) =>
-			await Run(
-				new[] {"CompressorWithResx.exe", Path.Combine("de", "CompressorWithResx.resources.dll")},
-				new[] {"Test (fallback)", "Test (deutsch)"},
-				resourceProtectionMode != "none"
-					? new SettingItem<Protection>("resources") {{"mode", resourceProtectionMode}}
-					: null,
-				$"_{compatKey}_{deriverKey}_{resourceProtectionMode}",
-				packer: new SettingItem<Packer>("compressor") {{"compat", compatKey}, {"key", deriverKey}});
-
-		public static IEnumerable<object[]> CompressAndExecuteTestData() {
-			foreach (var compressorCompatKey in new [] { "true", "false" })
-				foreach (var compressorDeriveKey in new [] { "normal", "dynamic" })
-					foreach (var resourceProtectionMode in new [] { "none", "normal", "dynamic" })
-						yield return new object[] { compressorCompatKey, compressorDeriveKey, resourceProtectionMode };
->>>>>>> f8bab6a1
 		}
 	}
 }