﻿using System;
using System.Collections.Generic;
using System.Collections.Immutable;
using System.Diagnostics;
using System.IO;
using System.Linq;
using System.Reflection;
using System.Text;
using System.Text.RegularExpressions;
using System.Threading;
using Confuser.Core.Project;
using dnlib.DotNet;
using Microsoft.Extensions.DependencyInjection;
using Microsoft.Extensions.Logging;
using ILogger = Microsoft.Extensions.Logging.ILogger;

namespace Confuser.Core {
	using Rules = Dictionary<Rule, IPattern>;

	/// <summary>
	/// Obfuscation Attribute Marker
	/// </summary>
	/// <inheritdoc />
	public partial class ObfAttrMarker : Marker {
		private struct ObfuscationAttributeInfo {
			public IHasCustomAttribute Owner;
			public bool? ApplyToMembers;
			public bool? Exclude;
			public string FeatureName;
			public string FeatureValue;
		}

		private struct ProtectionSettingsInfo {
			public bool ApplyToMember;
			public bool Exclude;

			public IPattern Condition;
			public string Settings;
		}

		private static readonly Regex FeaturePattern = new Regex("^(?:(\\d+)\\.\\s+)?([^:]+)(?:\\:(.+))?$", RegexOptions.CultureInvariant);

		private static IEnumerable<ObfuscationAttributeInfo> ReadObfuscationAttributes(IHasCustomAttribute item, ILogger logger) {
			var ret = new List<(int? Order, ObfuscationAttributeInfo Info)>();
			for (int i = item.CustomAttributes.Count - 1; i >= 0; i--) {
				var ca = item.CustomAttributes[i];
				if (ca.TypeFullName != typeof(ObfuscationAttribute).FullName)
					continue;

				var (info, order, strip) = CreateObfuscationAttributeInfo(item, ca, logger);
				if (strip)
					item.CustomAttributes.RemoveAt(i);

				ret.Add((order, info));
			}
			ret.Sort((x, y) => Nullable.Compare(x.Order, y.Order));
			return ret.Select(pair => pair.Info);
		}

		private static (ObfuscationAttributeInfo Info, int? Order, bool Strip) CreateObfuscationAttributeInfo(IHasCustomAttribute owner, ICustomAttribute ca, ILogger logger) {
			Debug.Assert(ca.TypeFullName == typeof(ObfuscationAttribute).FullName);

			var info = new ObfuscationAttributeInfo();
			int? order = null;

			info.Owner = owner;
			bool strip = true;
			foreach (var prop in ca.Properties) {
				switch (prop.Name) {
					case nameof(ObfuscationAttribute.ApplyToMembers):
						Debug.Assert(prop.Type.ElementType == ElementType.Boolean);
						info.ApplyToMembers = (bool)prop.Value;
						break;

					case nameof(ObfuscationAttribute.Exclude):
						Debug.Assert(prop.Type.ElementType == ElementType.Boolean);
						info.Exclude = (bool)prop.Value;
						break;

					case nameof(ObfuscationAttribute.StripAfterObfuscation):
						Debug.Assert(prop.Type.ElementType == ElementType.Boolean);
						strip = (bool)prop.Value;
						break;

					case nameof(ObfuscationAttribute.Feature):
						Debug.Assert(prop.Type.ElementType == ElementType.String);
						string feature = (UTF8String)prop.Value;

						var match = FeaturePattern.Match(feature);
						if (match.Success) {
							if (match.Groups[1].Success) {
								var orderStr = match.Groups[1].Value;
								if (!int.TryParse(orderStr, out int o))
									logger.LogWarning("Failed to parse obfuscation attribute feature '{0}' in {1}", feature, owner);
								else
									order = o;
							}

							info.FeatureName = match.Groups[2].Value;
							if (match.Groups[3].Success)
								info.FeatureValue = match.Groups[3].Value;
						}
						break;

					default:
						logger.LogError("Unexpected property in obfuscation attribute: ", prop.Name);
						break;
				}
			}

			return (info, order, strip);
		}

		private bool ToInfo(IConfuserContext context, ObfuscationAttributeInfo attr, out ProtectionSettingsInfo info) {
			info = new ProtectionSettingsInfo {
				Condition = null,

				Exclude = (attr.Exclude ?? true),
				ApplyToMember = (attr.ApplyToMembers ?? true),
				Settings = attr.FeatureValue
			};

			var logger = context.Registry.GetRequiredService<ILoggerFactory>().CreateLogger("core");

			logger.LogTrace("Parsing settings attribute: '{0}'", info.Settings);
			bool ok = ObfAttrParser.TryParse(protections, info.Settings, logger);
			if (!ok) {
				logger.LogWarning("Ignoring rule '{0}' in {1}.", info.Settings, attr.Owner);
				return false;
			}

			if (!string.IsNullOrEmpty(attr.FeatureName))
				throw new ArgumentException("Feature name must not be set. Owner=" + attr.Owner);
			if (info.Exclude && (!string.IsNullOrEmpty(attr.FeatureName) || !string.IsNullOrEmpty(attr.FeatureValue))) {
				throw new ArgumentException("Feature property cannot be set when Exclude is true. Owner=" + attr.Owner);
			}
			return true;
		}

		private ProtectionSettingsInfo ToInfo(Rule rule, IPattern expr) {
			var info = new ProtectionSettingsInfo();

			info.Condition = expr;

			info.Exclude = false;
			info.ApplyToMember = true;

			var settings = new StringBuilder();
			if (rule.Preset != ProtectionPreset.None)
				settings.AppendFormat("preset({0});", rule.Preset.ToString().ToLowerInvariant());
			foreach (var item in rule) {
				settings.Append(item.Action == SettingItemAction.Add ? '+' : '-');
				settings.Append(item.Id);
				if (item.Count > 0) {
					settings.Append('(');
					int i = 0;
					foreach (var arg in item) {
						if (i != 0)
							settings.Append(',');
						settings.AppendFormat("{0}='{1}'", arg.Key, arg.Value.Replace("'", "\\'"));
						i++;
					}
					settings.Append(')');
				}
				settings.Append(';');
			}
			info.Settings = settings.ToString();

			return info;
		}

		private IEnumerable<ProtectionSettingsInfo> ReadInfos(IHasCustomAttribute item, IConfuserContext context, ILogger logger) {
			foreach (var attr in ReadObfuscationAttributes(item, logger)) {
				if (!string.IsNullOrEmpty(attr.FeatureName))
					yield return AddRule(context, attr, null);
				else if (ToInfo(context, attr, out var info))
					yield return info;
			}
		}

<<<<<<< HEAD
		ConfuserContext context;
		ConfuserProject project;
		IPacker packer;
		Dictionary<string, string> packerParams;

		static readonly object ModuleSettingsKey = new object();
=======
		private static readonly object ModuleSettingsKey = new object();
>>>>>>> b08fd23b

		/// <inheritdoc />
		protected internal override void MarkMember(IDnlibDef member, IConfuserContext context) {
			if (member == null) throw new ArgumentNullException(nameof(member));
			if (context == null) throw new ArgumentNullException(nameof(context));

			var module = (member as IMemberRef)?.Module;
			if (module == null) return;
			var stack = context.Annotations.Get<ProtectionSettingsStack>(module, ModuleSettingsKey);

			stack?.Apply(member);
		}

		/// <inheritdoc />
		protected internal override MarkerResult MarkProject(ConfuserProject proj, ConfuserContext context, CancellationToken token) {
<<<<<<< HEAD
			this.context = context ?? throw new ArgumentNullException(nameof(context));
			project = proj ?? throw new ArgumentNullException(nameof(proj));
			var extModules = new List<ReadOnlyMemory<byte>>();
=======
			//this.context = context ?? throw new ArgumentNullException(nameof(context));
			var project = proj ?? throw new ArgumentNullException(nameof(proj));
			var extModules = ImmutableArray.CreateBuilder<ReadOnlyMemory<byte>>();

			IPacker packer = null;
			IDictionary<string, string> packerParams = null;
>>>>>>> b08fd23b

			var logger = context.Registry.GetRequiredService<ILoggerFactory>().CreateLogger("core");

			if (proj.Packer != null) {
				if (!packers.ContainsKey(proj.Packer.Id)) {
					logger.LogCritical("Cannot find packer with ID '{0}'.", proj.Packer.Id);
					throw new ConfuserException();
				}

				packer = packers[proj.Packer.Id];
				packerParams = new Dictionary<string, string>(proj.Packer, StringComparer.OrdinalIgnoreCase);
			}

			var modules = new List<(ProjectModule ProjModule, ModuleDefMD ModuleDef)>();
			foreach (var module in proj) {
				if (module.IsExternal) {
					extModules.Add(module.LoadRaw(proj.BaseDirectory));
					continue;
				}

				var modDef = module.Resolve(proj.BaseDirectory, context.Resolver.DefaultModuleContext);
				foreach (var method in modDef.FindDefinitions().OfType<MethodDef>()) {
					logger.LogTrace("Loading custom debug infos for '{0}'.", method);
					logger.LogTrace(
						method.HasCustomDebugInfos
							? "Custom debug infos for '{0}' loaded."
							: "Method '{0}' has no custom debug infos.", method);
					token.ThrowIfCancellationRequested();
				}
				token.ThrowIfCancellationRequested();

				context.Resolver.AddToCache(modDef);
				modules.Add((module, modDef));
			}
			foreach (var module in modules) {
				logger.LogInformation("Loading '{0}'...", module.ProjModule.Path);

<<<<<<< HEAD
				var rules = ParseRules(proj, module.Item1, context);
				MarkModule(module.Item1, module.Item2, rules, module == modules[0], extModules);
=======
				var rules = ParseRules(proj, module.ProjModule, context);
				MarkModule(context, project, module.ProjModule, module.ModuleDef, rules, module == modules[0], logger, extModules, ref packer, ref packerParams);
>>>>>>> b08fd23b

				context.Annotations.Set(module.ModuleDef, RulesKey, rules);

				// Packer parameters are stored in modules
				if (packer != null)
					ProtectionParameters.GetParameters(context, module.ModuleDef)[packer] = packerParams;
			}

			if (proj.Debug && proj.Packer != null)
				logger.LogWarning("Generated Debug symbols might not be usable with packers!");

			return new MarkerResult(modules.Select(module => module.ModuleDef).ToImmutableArray(), packer, extModules.ToImmutable());
		}

		private ProtectionSettingsInfo AddRule(IConfuserContext context, ObfuscationAttributeInfo attr, ICollection<ProtectionSettingsInfo> infos) {
			Debug.Assert(attr.FeatureName != null);

			var logger = context.Registry.GetRequiredService<ILoggerFactory>().CreateLogger("core");

			var pattern = attr.FeatureName;
			IPattern expr;
			try {
				expr = PatternParser.Parse(pattern, logger);
			}
			catch (Exception ex) {
				throw new Exception("Error when parsing pattern " + pattern + " in ObfuscationAttribute. Owner=" + attr.Owner, ex);
			}

			var info = new ProtectionSettingsInfo {
				Condition = expr,

				Exclude = (attr.Exclude ?? true),
				ApplyToMember = (attr.ApplyToMembers ?? true),
				Settings = attr.FeatureValue
			};

			logger.LogTrace("Parsing settings attribute: '{0}'", info.Settings);
			bool ok = ObfAttrParser.TryParse(protections, info.Settings, logger);

			if (!ok)
				logger.LogWarning("Ignoring rule '{0}' in {1}.", info.Settings, attr.Owner);
			else
				infos?.Add(info);

			return info;
		}
<<<<<<< HEAD

		void MarkModule(ProjectModule projModule, ModuleDefMD module, Rules rules, bool isMain, ICollection<ReadOnlyMemory<byte>> extModules) {
=======
		
		private void MarkModule(IConfuserContext context, ConfuserProject project, ProjectModule projModule, 
			ModuleDefMD module, Rules rules, bool isMain, ILogger logger, ICollection<ReadOnlyMemory<byte>> extModules,
			ref IPacker packer, ref IDictionary<string, string> packerParams) {
>>>>>>> b08fd23b
			string snKeyPath = projModule.SNKeyPath, snKeyPass = projModule.SNKeyPassword;
			var stack = new ProtectionSettingsStack(context, protections);

			var layer = new List<ProtectionSettingsInfo>();
			// Add rules
			foreach (var rule in rules)
				layer.Add(ToInfo(rule.Key, rule.Value));

			// Add obfuscation attributes
			foreach (var attr in ReadObfuscationAttributes(module.Assembly, logger)) {
				if (string.IsNullOrEmpty(attr.FeatureName) && ToInfo(context, attr, out var info)) {
					layer.Add(info);
				}
				else if (string.Equals(attr.FeatureName, "generate debug symbol", StringComparison.OrdinalIgnoreCase)) {
					if (!isMain)
						throw new ArgumentException("Only main module can set 'generate debug symbol'.");
					project.Debug = bool.Parse(attr.FeatureValue);
				}
				else if (string.Equals(attr.FeatureName, "random seed", StringComparison.OrdinalIgnoreCase)) {
					if (!isMain)
						throw new ArgumentException("Only main module can set 'random seed'.");
					project.Seed = attr.FeatureValue;
				}
				else if (string.Equals(attr.FeatureName, "strong name key", StringComparison.OrdinalIgnoreCase)) {
					snKeyPath = Path.Combine(project.BaseDirectory, attr.FeatureValue);
				}
				else if (string.Equals(attr.FeatureName, "strong name key password", StringComparison.OrdinalIgnoreCase)) {
					snKeyPass = attr.FeatureValue;
				}
				else if (string.Equals(attr.FeatureName, "packer", StringComparison.OrdinalIgnoreCase)) {
					if (!isMain)
						throw new ArgumentException("Only main module can set 'packer'.");
					(packer, packerParams) = ObfAttrParser.ParsePacker(packers, attr.FeatureValue, logger);
				}
				else if (string.Equals(attr.FeatureName, "external module", StringComparison.OrdinalIgnoreCase)) {
					if (!isMain)
						throw new ArgumentException("Only main module can add external modules.");
					var rawModule = new ProjectModule { Path = attr.FeatureValue }.LoadRaw(project.BaseDirectory);
					extModules.Add(rawModule);
				}
				else {
					AddRule(context, attr, layer);
				}
			}

			if (project.Debug && module.PdbState == null) {
				module.LoadPdb();
			}

			snKeyPath = snKeyPath == null ? null : Path.Combine(project.BaseDirectory, snKeyPath);
			var snKey = LoadSNKey(context, snKeyPath, snKeyPass);
			context.Annotations.Set(module, SNKey, snKey);

			using (stack.Apply(module, layer))
				ProcessModule(module, stack, context, logger);
		}

		private void ProcessModule(ModuleDef module, ProtectionSettingsStack stack, IConfuserContext context, ILogger logger) {
			context.Annotations.Set(module, ModuleSettingsKey, new ProtectionSettingsStack(stack));
			foreach (var type in module.Types)
				ProcessTypeMembers(type, stack, context, logger);
		}

		private void ProcessTypeMembers(TypeDef type, ProtectionSettingsStack stack, IConfuserContext context, ILogger logger) {
			using (stack.Apply(type, ReadInfos(type, context, logger))) {
				foreach (var nestedType in type.NestedTypes)
					ProcessTypeMembers(nestedType, stack, context, logger);

				foreach (var property in type.Properties)
					ProcessMember(property, stack, context, logger);

				foreach (var evt in type.Events)
					ProcessMember(evt, stack, context, logger);

				foreach (var method in type.Methods) {
					if (method.SemanticsAttributes == MethodSemanticsAttributes.None)
						ProcessMember(method, stack, context, logger);
				}

				foreach (var field in type.Fields)
					ProcessMember(field, stack, context, logger);
			}
		}

		private void ProcessMember(PropertyDef property, ProtectionSettingsStack stack, IConfuserContext context, ILogger logger) {
			using (stack.Apply(property, ReadInfos(property, context, logger))) {
				if (property.GetMethod != null)
					ProcessMember(property.GetMethod, stack, context, logger);

				if (property.SetMethod != null)
					ProcessMember(property.SetMethod, stack, context, logger);

				foreach (var m in property.OtherMethods)
					ProcessMember(m, stack, context, logger);
			}
		}

		private void ProcessMember(EventDef evt, ProtectionSettingsStack stack, IConfuserContext context, ILogger logger) {
			using (stack.Apply(evt, ReadInfos(evt, context, logger))) {
				if (evt.AddMethod != null)
					ProcessMember(evt.AddMethod, stack, context, logger);

				if (evt.RemoveMethod != null)
					ProcessMember(evt.RemoveMethod, stack, context, logger);

				if (evt.InvokeMethod != null)
					ProcessMember(evt.InvokeMethod, stack, context, logger);

				foreach (var m in evt.OtherMethods)
					ProcessMember(m, stack, context, logger);
			}
		}

		private void ProcessMember(MethodDef method, ProtectionSettingsStack stack, IConfuserContext context, ILogger logger) {
			using (stack.Apply(method, ReadInfos(method, context, logger)))
				ProcessBody(method, stack, context, logger);
		}

		private void ProcessMember(IDnlibDef method, ProtectionSettingsStack stack, IConfuserContext context, ILogger logger) =>
			stack.Apply(method, ReadInfos(method, context, logger)).Dispose();

		private void ProcessBody(MethodDef method, ProtectionSettingsStack stack, IConfuserContext context, ILogger logger) {
			if (method?.Body == null)
				return;

			var declType = method.DeclaringType;
			foreach (var instr in method.Body.Instructions)
				if (instr.Operand is MethodDef targetMethod) {
					var cgType = targetMethod.DeclaringType;

					// Check if this is a lambda method.
					if (cgType.DeclaringType == declType && cgType.IsCompilerGenerated()) {
						using (stack.Apply(cgType, ReadInfos(cgType, context, logger)))
							ProcessTypeMembers(cgType, stack, context, logger);
					}
				}
		}
	}
}<|MERGE_RESOLUTION|>--- conflicted
+++ resolved
@@ -178,16 +178,7 @@
 			}
 		}
 
-<<<<<<< HEAD
-		ConfuserContext context;
-		ConfuserProject project;
-		IPacker packer;
-		Dictionary<string, string> packerParams;
-
-		static readonly object ModuleSettingsKey = new object();
-=======
 		private static readonly object ModuleSettingsKey = new object();
->>>>>>> b08fd23b
 
 		/// <inheritdoc />
 		protected internal override void MarkMember(IDnlibDef member, IConfuserContext context) {
@@ -203,18 +194,12 @@
 
 		/// <inheritdoc />
 		protected internal override MarkerResult MarkProject(ConfuserProject proj, ConfuserContext context, CancellationToken token) {
-<<<<<<< HEAD
-			this.context = context ?? throw new ArgumentNullException(nameof(context));
-			project = proj ?? throw new ArgumentNullException(nameof(proj));
-			var extModules = new List<ReadOnlyMemory<byte>>();
-=======
 			//this.context = context ?? throw new ArgumentNullException(nameof(context));
 			var project = proj ?? throw new ArgumentNullException(nameof(proj));
 			var extModules = ImmutableArray.CreateBuilder<ReadOnlyMemory<byte>>();
 
 			IPacker packer = null;
 			IDictionary<string, string> packerParams = null;
->>>>>>> b08fd23b
 
 			var logger = context.Registry.GetRequiredService<ILoggerFactory>().CreateLogger("core");
 
@@ -252,13 +237,8 @@
 			foreach (var module in modules) {
 				logger.LogInformation("Loading '{0}'...", module.ProjModule.Path);
 
-<<<<<<< HEAD
-				var rules = ParseRules(proj, module.Item1, context);
-				MarkModule(module.Item1, module.Item2, rules, module == modules[0], extModules);
-=======
 				var rules = ParseRules(proj, module.ProjModule, context);
 				MarkModule(context, project, module.ProjModule, module.ModuleDef, rules, module == modules[0], logger, extModules, ref packer, ref packerParams);
->>>>>>> b08fd23b
 
 				context.Annotations.Set(module.ModuleDef, RulesKey, rules);
 
@@ -305,15 +285,10 @@
 
 			return info;
 		}
-<<<<<<< HEAD
-
-		void MarkModule(ProjectModule projModule, ModuleDefMD module, Rules rules, bool isMain, ICollection<ReadOnlyMemory<byte>> extModules) {
-=======
 		
 		private void MarkModule(IConfuserContext context, ConfuserProject project, ProjectModule projModule, 
 			ModuleDefMD module, Rules rules, bool isMain, ILogger logger, ICollection<ReadOnlyMemory<byte>> extModules,
 			ref IPacker packer, ref IDictionary<string, string> packerParams) {
->>>>>>> b08fd23b
 			string snKeyPath = projModule.SNKeyPath, snKeyPass = projModule.SNKeyPassword;
 			var stack = new ProtectionSettingsStack(context, protections);
 
