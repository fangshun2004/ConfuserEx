--- conflicted
+++ resolved
@@ -249,35 +249,26 @@
 					continue;
 				}
 
-<<<<<<< HEAD
-				var modDef = module.Resolve(proj.BaseDirectory, context.Resolver.DefaultModuleContext);
-				foreach (var method in modDef.FindDefinitions().OfType<MethodDef>()) {
-					logger.LogTrace("Loading custom debug infos for '{0}'.", method);
-					logger.LogTrace(
-						method.HasCustomDebugInfos
-							? "Custom debug infos for '{0}' loaded."
-							: "Method '{0}' has no custom debug infos.", method);
+				try {
+					var modDef = module.Resolve(proj.BaseDirectory, context.InternalResolver.DefaultModuleContext);
+					foreach (var method in modDef.FindDefinitions().OfType<MethodDef>()) {
+						logger.LogTrace("Loading custom debug infos for '{0}'.", method);
+						logger.LogTrace(
+							method.HasCustomDebugInfos
+								? "Custom debug infos for '{0}' loaded."
+								: "Method '{0}' has no custom debug infos.", method);
+						token.ThrowIfCancellationRequested();
+					}
+
 					token.ThrowIfCancellationRequested();
-				}
-
-				token.ThrowIfCancellationRequested();
-
-				context.Resolver.AddToCache(modDef);
-				modules.Add((module, modDef));
-=======
-				try {
-					ModuleDefMD modDef =
-						module.Resolve(proj.BaseDirectory, context.InternalResolver.DefaultModuleContext);
-					context.CheckCancellation();
 
 					context.InternalResolver.AddToCache(modDef);
-					modules.Add(Tuple.Create(module, modDef));
+					modules.Add((module, modDef));
 				}
 				catch (BadImageFormatException ex) {
-					context.Logger.ErrorFormat("Failed to load \"{0}\" - Assembly does not appear to be a .NET assembly: \"{1}\".", module.Path, ex.Message);
+					logger.LogError("Failed to load \"{0}\" - Assembly does not appear to be a .NET assembly: \"{1}\"", module.Path, ex.Message);
 					throw new ConfuserException(ex);
 				}
->>>>>>> f8bab6a1
 			}
 
 			foreach (var module in modules) {
