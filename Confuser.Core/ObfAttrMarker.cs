--- conflicted
+++ resolved
@@ -54,34 +54,14 @@
 				if (strip)
 					item.CustomAttributes.RemoveAt(i);
 
+				if (!(item is ITypeDefOrRef))
+					info.ApplyToMembers = false;
+
 				ret.Add((order, info));
 			}
 
-<<<<<<< HEAD
 			ret.Sort((x, y) => Nullable.Compare(x.Order, y.Order));
 			return ret.Select(pair => pair.Info);
-=======
-			void ApplyInfo(IDnlibDef context, ProtectionSettings settings, IEnumerable<ProtectionSettingsInfo> infos, ApplyInfoType type) {
-				foreach (var info in infos) {
-					if (info.Condition != null && !(bool)info.Condition.Evaluate(context))
-						continue;
-
-					if (info.Condition == null && info.Exclude) {
-						if (type == ApplyInfoType.CurrentInfoOnly ||
-							(type == ApplyInfoType.CurrentInfoInherits && info.ApplyToMember)) {
-							settings.Clear();
-						}
-					}
-					if (!string.IsNullOrEmpty(info.Settings)) {
-						if ((type == ApplyInfoType.ParentInfo && info.ApplyToMember) ||
-							type == ApplyInfoType.CurrentInfoOnly ||
-							(type == ApplyInfoType.CurrentInfoInherits && info.Condition == null && info.ApplyToMember)) {
-							parser.ParseProtectionString(settings, info.Settings);
-						}
-					}
-				}
-			}
->>>>>>> 9504a91a
 		}
 
 		private static (ObfuscationAttributeInfo Info, int? Order, bool Strip) CreateObfuscationAttributeInfo(
@@ -121,16 +101,6 @@
 						logger.LogError("Unexpected property in obfuscation attribute: ", prop.Name);
 						break;
 				}
-<<<<<<< HEAD
-=======
-				if (strip)
-					item.CustomAttributes.RemoveAt(i);
-
-				if (!(item is ITypeDefOrRef))
-					info.ApplyToMembers = false;
-
-				ret.Add(Tuple.Create(order, info));
->>>>>>> 9504a91a
 			}
 
 			return (info, order, strip);
@@ -390,7 +360,7 @@
 				else if (string.Equals(attr.FeatureName, "external module", StringComparison.OrdinalIgnoreCase)) {
 					if (!isMain)
 						throw new ArgumentException("Only main module can add external modules.");
-					var rawModule = new ProjectModule {Path = attr.FeatureValue}.LoadRaw(project.BaseDirectory);
+					var rawModule = new ProjectModule { Path = attr.FeatureValue }.LoadRaw(project.BaseDirectory);
 					extModules.Add(rawModule);
 				}
 				else {
