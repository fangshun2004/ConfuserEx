--- conflicted
+++ resolved
@@ -9,311 +9,8 @@
 		/// <inheritdoc />
 		public IMethodTrace Trace(MethodDef method) {
 			if (method == null)
-<<<<<<< HEAD
 				throw new ArgumentNullException(nameof(method));
 			return _cache.GetValueOrDefaultLazy(method, m => _cache[m] = new MethodTrace(m)).Trace();
-=======
-				throw new ArgumentNullException("method");
-			return cache.GetValueOrDefaultLazy(method, m => cache[m] = new MethodTrace(m)).Trace();
-		}
-	}
-
-	/// <summary>
-	///     Provides methods to trace stack of method body.
-	/// </summary>
-	public interface ITraceService {
-		/// <summary>
-		///     Trace the stack of the specified method.
-		/// </summary>
-		/// <param name="method">The method to trace.</param>
-		/// <exception cref="InvalidMethodException"><paramref name="method" /> has invalid body.</exception>
-		/// <exception cref="System.ArgumentNullException"><paramref name="method" /> is <c>null</c>.</exception>
-		MethodTrace Trace(MethodDef method);
-	}
-
-
-	/// <summary>
-	///     The trace result of a method.
-	/// </summary>
-	public class MethodTrace {
-		readonly MethodDef method;
-		Dictionary<int, List<Instruction>> fromInstrs;
-		Dictionary<uint, int> offset2index;
-
-		/// <summary>
-		///     Initializes a new instance of the <see cref="MethodTrace" /> class.
-		/// </summary>
-		/// <param name="method">The method to trace.</param>
-		internal MethodTrace(MethodDef method) {
-			this.method = method;
-		}
-
-		/// <summary>
-		///     Gets the method this trace belongs to.
-		/// </summary>
-		/// <value>The method.</value>
-		public MethodDef Method {
-			get { return method; }
-		}
-
-		/// <summary>
-		///     Gets the instructions this trace is performed on.
-		/// </summary>
-		/// <value>The instructions.</value>
-		public Instruction[] Instructions { get; private set; }
-
-		/// <summary>
-		///     Gets the map of offset to index.
-		/// </summary>
-		/// <value>The map.</value>
-		public Func<uint, int> OffsetToIndexMap {
-			get { return offset => offset2index[offset]; }
-		}
-
-		/// <summary>
-		///     Gets the stack depths of method body.
-		/// </summary>
-		/// <value>The stack depths.</value>
-		public int[] BeforeStackDepths { get; private set; }
-
-		/// <summary>
-		///     Gets the stack depths of method body.
-		/// </summary>
-		/// <value>The stack depths.</value>
-		public int[] AfterStackDepths { get; private set; }
-
-		/// <summary>
-		///     Determines whether the specified instruction is the target of a branch instruction.
-		/// </summary>
-		/// <param name="instrIndex">The index of instruction.</param>
-		/// <returns><c>true</c> if the specified instruction is a branch target; otherwise, <c>false</c>.</returns>
-		public bool IsBranchTarget(int instrIndex) {
-			return fromInstrs.ContainsKey(instrIndex);
-		}
-
-		/// <summary>
-		///     Perform the actual tracing.
-		/// </summary>
-		/// <returns>This instance.</returns>
-		/// <exception cref="InvalidMethodException">Bad method body.</exception>
-		internal MethodTrace Trace() {
-			CilBody body = method.Body;
-			method.Body.UpdateInstructionOffsets();
-			Instructions = method.Body.Instructions.ToArray();
-
-			offset2index = new Dictionary<uint, int>();
-			var beforeDepths = new int[body.Instructions.Count];
-			var afterDepths = new int[body.Instructions.Count];
-			fromInstrs = new Dictionary<int, List<Instruction>>();
-
-			IList<Instruction> instrs = body.Instructions;
-			for (int i = 0; i < instrs.Count; i++) {
-				offset2index.Add(instrs[i].Offset, i);
-				beforeDepths[i] = int.MinValue;
-			}
-
-			foreach (ExceptionHandler eh in body.ExceptionHandlers) {
-				beforeDepths[offset2index[eh.TryStart.Offset]] = 0;
-				beforeDepths[offset2index[eh.HandlerStart.Offset]] = (eh.HandlerType != ExceptionHandlerType.Finally ? 1 : 0);
-				if (eh.FilterStart != null)
-					beforeDepths[offset2index[eh.FilterStart.Offset]] = 1;
-			}
-
-			// Just do a simple forward scan to build the stack depth map
-			int currentStack = 0;
-			for (int i = 0; i < instrs.Count; i++) {
-				Instruction instr = instrs[i];
-
-				if (beforeDepths[i] != int.MinValue) // Already set due to being target of a branch / beginning of EHs.
-					currentStack = beforeDepths[i];
-
-				beforeDepths[i] = currentStack;
-				instr.UpdateStack(ref currentStack);
-				afterDepths[i] = currentStack;
-
-				switch (instr.OpCode.FlowControl) {
-					case FlowControl.Branch:
-						int index = offset2index[((Instruction)instr.Operand).Offset];
-						if (beforeDepths[index] == int.MinValue)
-							beforeDepths[index] = currentStack;
-						fromInstrs.AddListEntry(offset2index[((Instruction)instr.Operand).Offset], instr);
-						currentStack = 0;
-						break;
-					case FlowControl.Break:
-						break;
-					case FlowControl.Call:
-						if (instr.OpCode.Code == Code.Jmp)
-							currentStack = 0;
-						break;
-					case FlowControl.Cond_Branch:
-						if (instr.OpCode.Code == Code.Switch) {
-							foreach (Instruction target in (Instruction[])instr.Operand) {
-								int targetIndex = offset2index[target.Offset];
-								if (beforeDepths[targetIndex] == int.MinValue)
-									beforeDepths[targetIndex] = currentStack;
-								fromInstrs.AddListEntry(offset2index[target.Offset], instr);
-							}
-						}
-						else {
-							int targetIndex = offset2index[((Instruction)instr.Operand).Offset];
-							if (beforeDepths[targetIndex] == int.MinValue)
-								beforeDepths[targetIndex] = currentStack;
-							fromInstrs.AddListEntry(offset2index[((Instruction)instr.Operand).Offset], instr);
-						}
-						break;
-					case FlowControl.Meta:
-						break;
-					case FlowControl.Next:
-						break;
-					case FlowControl.Return:
-						break;
-					case FlowControl.Throw:
-						break;
-					default:
-						throw new UnreachableException();
-				}
-			}
-
-			foreach (int stackDepth in beforeDepths)
-				if (stackDepth == int.MinValue)
-					throw new InvalidMethodException("Bad method body.");
-
-			foreach (int stackDepth in afterDepths)
-				if (stackDepth == int.MinValue)
-					throw new InvalidMethodException("Bad method body.");
-
-			BeforeStackDepths = beforeDepths;
-			AfterStackDepths = afterDepths;
-
-			return this;
-		}
-
-		/// <summary>
-		///     Traces the arguments of the specified call instruction.
-		/// </summary>
-		/// <param name="instr">The call instruction.</param>
-		/// <returns>The indexes of the begin instruction of arguments.</returns>
-		/// <exception cref="System.ArgumentException">The specified call instruction is invalid.</exception>
-		/// <exception cref="InvalidMethodException">The method body is invalid.</exception>
-		public int[] TraceArguments(Instruction instr) {
-			if (instr.OpCode.Code != Code.Call && instr.OpCode.Code != Code.Callvirt && instr.OpCode.Code != Code.Newobj)
-				throw new ArgumentException("Invalid call instruction.", "instr");
-
-			int push, pop;
-			instr.CalculateStackUsage(out push, out pop); // pop is number of arguments
-			if (pop == 0)
-				return new int[0];
-
-			int instrIndex = offset2index[instr.Offset];
-			int argCount = pop;
-			int targetStack = BeforeStackDepths[instrIndex] - argCount;
-
-			// Find the begin instruction of method call
-			int beginInstrIndex = -1;
-			var seen = new HashSet<uint>();
-			var working = new Queue<int>();
-			working.Enqueue(offset2index[instr.Offset] - 1);
-			while (working.Count > 0) {
-				int index = working.Dequeue();
-				while (index >= 0) {
-					if (BeforeStackDepths[index] == targetStack)
-						break;
-
-					if (fromInstrs.ContainsKey(index))
-						foreach (Instruction fromInstr in fromInstrs[index]) {
-							if (!seen.Contains(fromInstr.Offset)) {
-								seen.Add(fromInstr.Offset);
-								working.Enqueue(offset2index[fromInstr.Offset]);
-							}
-						}
-					index--;
-				}
-				if (index < 0)
-					return null;
-
-				if (beginInstrIndex == -1)
-					beginInstrIndex = index;
-				else if (beginInstrIndex != index)
-					return null;
-			}
-
-			while (method.Body.Instructions[beginInstrIndex].OpCode.Code == Code.Dup)
-				beginInstrIndex--;
-
-			// Trace the index of arguments
-			seen.Clear();
-			var working2 = new Queue<Tuple<int, Stack<int>>>();
-			working2.Clear();
-			working2.Enqueue(Tuple.Create(beginInstrIndex, new Stack<int>()));
-			int[] ret = null;
-			while (working2.Count > 0) {
-				Tuple<int, Stack<int>> tuple = working2.Dequeue();
-				int index = tuple.Item1;
-				Stack<int> evalStack = tuple.Item2;
-
-				while (index != instrIndex && index < method.Body.Instructions.Count) {
-					Instruction currentInstr = Instructions[index];
-					currentInstr.CalculateStackUsage(out push, out pop);
-					if (currentInstr.OpCode.Code == Code.Dup) {
-						// Special case duplicate. This causes the current value on the stack to be duplicated.
-						// To show this behaviour, we'll fetch the last object on the eval stack and add it back twice.
-						Debug.Assert(pop == 1 && push == 2 && evalStack.Count > 0);
-						var lastIdx = evalStack.Pop();
-						evalStack.Push(lastIdx);
-						evalStack.Push(lastIdx);
-					}
-					else {
-						for (var i = 0; i < pop; i++) {
-							evalStack.Pop();
-						}
-						Debug.Assert(push <= 1); // Instructions shouldn't put more than one value on the stack.
-						for (var i = 0; i < push; i++) {
-							evalStack.Push(index);
-						}
-					}
-
-					object instrOperand = currentInstr.Operand;
-					if (currentInstr.Operand is Instruction) {
-						int targetIndex = offset2index[((Instruction)currentInstr.Operand).Offset];
-						if (currentInstr.OpCode.FlowControl == FlowControl.Branch)
-							index = targetIndex;
-						else {
-							working2.Enqueue(Tuple.Create(targetIndex, CopyStack(evalStack)));
-							index++;
-						}
-					}
-					else if (currentInstr.Operand is Instruction[]) {
-						foreach (Instruction targetInstr in (Instruction[])currentInstr.Operand)
-							working2.Enqueue(Tuple.Create(offset2index[targetInstr.Offset], CopyStack(evalStack)));
-						index++;
-					}
-					else
-						index++;
-				}
-
-				if (evalStack.Count > argCount) {
-					// There are too many instructions on the eval stack.
-					// That means that there are instructions for following commands.
-					// To handle things properly we're only using the required amount on the top of the stack.
-					var tmp = evalStack.ToArray();
-					evalStack.Clear();
-					foreach(var idx in tmp.Take(argCount).Reverse())
-						evalStack.Push(idx);
-				}
-
-				if (evalStack.Count != argCount)
-					return null;
-				if (ret != null && !evalStack.SequenceEqual(ret))
-					return null;
-				ret = evalStack.ToArray();
-			}
-
-			if (ret == null)
-				return ret;
-
-			Array.Reverse(ret);
-			return ret;
->>>>>>> bd716395
 		}
 
 		public static Stack<T> CopyStack<T>(Stack<T> original)
