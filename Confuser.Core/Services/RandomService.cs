--- conflicted
+++ resolved
@@ -12,11 +12,17 @@
 	internal sealed class RandomService : IRandomService {
 		private readonly ReadOnlyMemory<byte> seed; //32 bytes
 
+		public string SeedString { get; }
+
 		/// <summary>
 		///     Initializes a new instance of the <see cref="RandomService" /> class.
 		/// </summary>
 		/// <param name="seed">The project seed.</param>
-		public RandomService(string seed) => this.seed = RandomGenerator.Seed(GetHashAlgorithm(), seed);
+		public RandomService(string seed)
+		{
+			SeedString = string.IsNullOrEmpty(seed) ? Guid.NewGuid().ToString() : seed;
+			this.seed = RandomGenerator.Seed(GetHashAlgorithm(), SeedString);
+		}
 
 		/// <inheritdoc />
 		public IRandomGenerator GetRandomGenerator(string id) {
@@ -31,29 +37,12 @@
 			return new RandomGenerator(hashAlgo, hashAlgo.ComputeHash(newSeed));
 		}
 
-<<<<<<< HEAD
 		private static HashAlgorithm GetHashAlgorithm() {
 			if (CryptoConfig.AllowOnlyFipsAlgorithms)
 				return HashAlgorithm.Create();
 			else
 				return SHA256.Create();
-=======
-		/// <summary>
-		///     Creates a seed buffer.
-		/// </summary>
-		/// <param name="seed">The seed data.</param>
-		/// <returns>The seed buffer.</returns>
-		internal static byte[] Seed(string seed) {
-			byte[] ret = Utils.SHA256(!string.IsNullOrEmpty(seed) ? Encoding.UTF8.GetBytes(seed) : Guid.NewGuid().ToByteArray());
-
-			for (int i = 0; i < 32; i++) {
-				ret[i] *= primes[i % primes.Length];
-				ret = Utils.SHA256(ret);
-			}
-			return ret;
->>>>>>> bc50064e
 		}
-
 
 		/// <summary>
 		///     The default random value generator.
@@ -188,43 +177,12 @@
 				}
 			}
 
-<<<<<<< HEAD
 			public void Dispose() {
 				Dispose(true);
 				GC.SuppressFinalize(this);
 			}
-=======
-		public string SeedString { get; }
-
-		/// <summary>
-		///     Initializes a new instance of the <see cref="RandomService" /> class.
-		/// </summary>
-		/// <param name="seed">The project seed.</param>
-		public RandomService(string seed) {
-			SeedString = string.IsNullOrEmpty(seed) ? Guid.NewGuid().ToString() : seed;
-			this.seed = RandomGenerator.Seed(SeedString);
-		}
->>>>>>> bc50064e
 
 			#endregion
 		}
 	}
-<<<<<<< HEAD
-=======
-
-	/// <summary>
-	///     Provides methods to obtain a unique stable PRNG for any given ID.
-	/// </summary>
-	public interface IRandomService {
-		/// <summary>
-		///     Gets a RNG with the specified identifier.
-		/// </summary>
-		/// <param name="id">The identifier.</param>
-		/// <returns>The requested RNG.</returns>
-		/// <exception cref="System.ArgumentNullException"><paramref name="id" /> is <c>null</c>.</exception>
-		RandomGenerator GetRandomGenerator(string id);
-
-		string SeedString { get; }
-	}
->>>>>>> bc50064e
 }