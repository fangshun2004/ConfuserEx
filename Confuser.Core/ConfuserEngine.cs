﻿using System;
using System.Collections.Generic;
using System.Collections.Immutable;
using System.Diagnostics;
using System.IO;
using System.Linq;
using System.Reflection;
using System.Runtime.InteropServices;
using System.Text;
using System.Threading;
using System.Threading.Tasks;
using Confuser.Core.Project;
using Confuser.Core.Services;
using dnlib.DotNet;
using dnlib.DotNet.Emit;
using dnlib.DotNet.Writer;
using dnlib.PE;
using Microsoft.Extensions.DependencyInjection;
using Microsoft.Extensions.Logging;
using Microsoft.Win32;
using CopyrightAttribute = System.Reflection.AssemblyCopyrightAttribute;
using ILogger = Microsoft.Extensions.Logging.ILogger;
using InformationalAttribute = System.Reflection.AssemblyInformationalVersionAttribute;
using MethodAttributes = dnlib.DotNet.MethodAttributes;
using MethodImplAttributes = dnlib.DotNet.MethodImplAttributes;
using ProductAttribute = System.Reflection.AssemblyProductAttribute;
using TypeAttributes = dnlib.DotNet.TypeAttributes;

namespace Confuser.Core {
	/// <summary>
	///     The processing engine of ConfuserEx.
	/// </summary>
	public static class ConfuserEngine {
		/// <summary>
		///     The version of ConfuserEx.
		/// </summary>
		public static readonly string Version;

		private static readonly string Copyright;

		static ConfuserEngine() {
			Assembly assembly = typeof(ConfuserEngine).Assembly;
			var nameAttr = (ProductAttribute)assembly.GetCustomAttributes(typeof(ProductAttribute), false)[0];
			var verAttr =
				(InformationalAttribute)assembly.GetCustomAttributes(typeof(InformationalAttribute), false)[0];
			var cpAttr = (CopyrightAttribute)assembly.GetCustomAttributes(typeof(CopyrightAttribute), false)[0];
			Version = string.Format("{0} {1}", nameAttr.Product, verAttr.InformationalVersion);
			Copyright = cpAttr.Copyright;

			AppDomain.CurrentDomain.AssemblyResolve += (sender, e) => {
				try {
					var asmName = new AssemblyName(e.Name);
					foreach (var asm in AppDomain.CurrentDomain.GetAssemblies())
						if (asm.GetName().Name == asmName.Name)
							return asm;
					return null;
				}
				catch {
					return null;
				}
			};
		}

		/// <summary>
		///     Runs the engine with the specified parameters.
		/// </summary>
		/// <param name="parameters">The parameters.</param>
		/// <param name="token">The token used for cancellation.</param>
		/// <returns>Task to run the engine.</returns>
		/// <exception cref="System.ArgumentNullException">
		///     <paramref name="parameters" />.Project is <c>null</c>.
		/// </exception>
		public static Task<bool> Run(ConfuserParameters parameters, CancellationToken? token = null) {
			if (parameters.Project == null)
				throw new ArgumentNullException("parameters");
			if (token == null)
				token = new CancellationTokenSource().Token;
			return Task.Factory.StartNew(() => RunInternal(parameters, token.Value), token.Value);
		}

		/// <summary>
		///     Runs the engine.
		/// </summary>
		/// <param name="parameters">The parameters.</param>
		/// <param name="token">The cancellation token.</param>
		private static bool RunInternal(ConfuserParameters parameters, CancellationToken token) {
			var serviceCollection = new ServiceCollection();
			serviceCollection.AddLogging(parameters.ConfigureLogging ?? delegate { });

			var tempServiceProvider = serviceCollection.BuildServiceProvider();
			var logger = tempServiceProvider.GetRequiredService<ILoggerFactory>().CreateLogger("core");

			bool ok = false;
			try {
<<<<<<< HEAD
=======
				// Enable watermarking by default
				context.Project.Rules.Insert(0, new Rule {new SettingItem<Protection>(WatermarkingProtection._Id)});

				var asmResolver = new AssemblyResolver();
				asmResolver.EnableTypeDefCache = true;
				asmResolver.DefaultModuleContext = new ModuleContext(asmResolver);
				context.Resolver = asmResolver;
				context.BaseDirectory = Path.Combine(Environment.CurrentDirectory, parameters.Project.BaseDirectory.TrimEnd(Path.DirectorySeparatorChar) + Path.DirectorySeparatorChar);
				context.OutputDirectory = Path.Combine(parameters.Project.BaseDirectory, parameters.Project.OutputDirectory.TrimEnd(Path.DirectorySeparatorChar) + Path.DirectorySeparatorChar);
				foreach (string probePath in parameters.Project.ProbePaths)
					asmResolver.PostSearchPaths.Insert(0, Path.Combine(context.BaseDirectory, probePath));

				context.CheckCancellation();

>>>>>>> 82f34049
				Marker marker = parameters.GetMarker();

				// 2. Discover plugins
				logger.LogDebug("Discovering plugins...");

				var plugInContainer = parameters.GetPluginDiscovery().GetPlugins(parameters.Project, logger);
				var prots = plugInContainer.GetExports<IProtection, IProtectionMetadata>().ToArray();
				var packers = plugInContainer.GetExports<IPacker, IPackerMetadata>().ToArray();
				var components = plugInContainer.GetExports<IConfuserComponent>();

				logger.LogInformation("Discovered {0} protections, {1} packers.", prots.Count(), packers.Count());

				token.ThrowIfCancellationRequested();

				var sortedComponents = new List<IConfuserComponent>();
				sortedComponents.Add(new CoreComponent(parameters, marker));
				sortedComponents.AddRange(components.Select(l => l.Value));

				// 3. Resolve dependency
				logger.LogDebug("Resolving component dependency...");
				try {
					var resolver = new DependencyResolver(prots);
					sortedComponents.AddRange(resolver.SortDependency());
				}
				catch (CircularDependencyException ex) {
					logger.LogCritical(ex, "Plug-Ins have a circular dependency.");
					throw new ConfuserException(ex);
				}

				sortedComponents.AddRange(packers.Select(l => l.Value));

				token.ThrowIfCancellationRequested();

				// 4. Initialize components
				logger.LogDebug("Initializing...");
				foreach (var comp in sortedComponents) {
					try {
						comp.Initialize(serviceCollection);
					}
					catch (Exception ex) {
						logger.LogCritical(ex, "Error occurred during initialization of '{0}'.", comp.Name);
						throw new ConfuserException(ex);
					}

					token.ThrowIfCancellationRequested();
				}

				// 1. Setup context
				using (var context = new ConfuserContext(serviceCollection.BuildServiceProvider())) {
					context.Project = parameters.Project.Clone();
					context.PackerInitiated = parameters.PackerInitiated;

					PrintInfo(context, logger);

					try {
						var asmResolver = new AssemblyResolver();
						asmResolver.EnableTypeDefCache = true;
						asmResolver.DefaultModuleContext = new ModuleContext(asmResolver);
						context.Resolver = asmResolver;
						context.BaseDirectory = Path.Combine(Environment.CurrentDirectory,
							parameters.Project.BaseDirectory.TrimEnd(Path.DirectorySeparatorChar) +
							Path.DirectorySeparatorChar);
						context.OutputDirectory = Path.Combine(parameters.Project.BaseDirectory,
							parameters.Project.OutputDirectory.TrimEnd(Path.DirectorySeparatorChar) +
							Path.DirectorySeparatorChar);
						foreach (string probePath in parameters.Project.ProbePaths)
							asmResolver.PostSearchPaths.Insert(0, Path.Combine(context.BaseDirectory, probePath));

						token.ThrowIfCancellationRequested();


						// 5. Load modules
						logger.LogInformation("Loading input modules...");
						marker.Initalize(prots, packers);
						MarkerResult markings = marker.MarkProject(parameters.Project, context, token);
						context.Modules = new ModuleSorter(markings.Modules).Sort().ToImmutableArray();
						foreach (var module in context.Modules)
							module.EnableTypeDefFindCache = false;
						context.OutputModules =
							Enumerable.Repeat(Memory<byte>.Empty, context.Modules.Count).ToImmutableArray();
						context.OutputSymbols =
							Enumerable.Repeat(Memory<byte>.Empty, context.Modules.Count).ToImmutableArray();
						context.OutputPaths = Enumerable.Repeat<string>(null, context.Modules.Count).ToImmutableArray();
						context.Packer = markings.Packer;
						context.ExternalModules = markings.ExternalModules;

						token.ThrowIfCancellationRequested();

						// 6. Build pipeline
						logger.LogDebug("Building pipeline...");
						var pipeline = new ProtectionPipeline();
						context.Pipeline = pipeline;
						foreach (var comp in sortedComponents) {
							comp.PopulatePipeline(pipeline);
						}

						token.ThrowIfCancellationRequested();

						//7. Run pipeline
						RunPipeline(pipeline, context, token);

						if (!context.PackerInitiated)
							logger.LogInformation("Done.");

						ok = true;
					}
					catch (Exception) {
						PrintEnvironmentInfo(context, logger);
						throw;
					}
				}
			}
			catch (AssemblyResolveException ex) {
				logger.LogCritical(ex,
					"Failed to resolve an assembly, check if all dependencies are present in the correct version.");
			}
			catch (TypeResolveException ex) {
				logger.LogCritical(ex,
					"Failed to resolve a type, check if all dependencies are present in the correct version.");
			}
			catch (MemberRefResolveException ex) {
				logger.LogCritical(ex,
					"Failed to resolve a member, check if all dependencies are present in the correct version.");
			}
			catch (IOException ex) {
				logger.LogCritical(ex,
					"An IO error occurred, check if all input/output locations are readable/writable.");
			}
			catch (OperationCanceledException) {
				logger.LogInformation("Operation canceled.");
			}
			catch (ConfuserException) {
				// Exception is already handled/logged, so just ignore and report failure
			}
			catch (Exception ex) {
				logger.LogCritical(ex, "Unknown error occurred.");
			}

			return ok;
		}

		/// <summary>
		///     Runs the protection pipeline.
		/// </summary>
		/// <param name="pipeline">The protection pipeline.</param>
		/// <param name="context">The context.</param>
		private static void RunPipeline(ProtectionPipeline pipeline, ConfuserContext context, CancellationToken token) {
			Func<IList<IDnlibDef>> getAllDefs = () =>
				context.Modules.SelectMany(module => module.FindDefinitions()).ToList();
			Func<ModuleDef, IList<IDnlibDef>> getModuleDefs = module => module.FindDefinitions().ToList();

			context.CurrentModuleIndex = -1;

			pipeline.ExecuteStage(PipelineStage.Inspection, Inspection, () => getAllDefs(), context, token);

			var options = new ModuleWriterOptionsBase[context.Modules.Count];
			for (int i = 0; i < context.Modules.Count; i++) {
				context.CurrentModuleIndex = i;
				context.CurrentModuleWriterOptions = null;

				pipeline.ExecuteStage(PipelineStage.BeginModule, BeginModule,
					() => getModuleDefs(context.CurrentModule), context, token);
				pipeline.ExecuteStage(PipelineStage.ProcessModule, ProcessModule,
					() => getModuleDefs(context.CurrentModule), context, token);
				pipeline.ExecuteStage(PipelineStage.OptimizeMethods, OptimizeMethods,
					() => getModuleDefs(context.CurrentModule), context, token);
				pipeline.ExecuteStage(PipelineStage.EndModule, EndModule, () => getModuleDefs(context.CurrentModule),
					context, token);

				options[i] = context.CurrentModuleWriterOptions;
			}

			for (int i = 0; i < context.Modules.Count; i++) {
				context.CurrentModuleIndex = i;
				context.CurrentModuleWriterOptions = options[i];

				pipeline.ExecuteStage(PipelineStage.WriteModule, WriteModule,
					() => getModuleDefs(context.CurrentModule), context, token);

				context.OutputModules = context.OutputModules.SetItem(i, context.CurrentModuleOutput);
				context.OutputSymbols = context.OutputSymbols.SetItem(i, context.CurrentModuleSymbol);
				context.CurrentModuleWriterOptions = null;
				context.CurrentModuleOutput = null;
				context.CurrentModuleSymbol = null;
			}

			context.CurrentModuleIndex = -1;

			pipeline.ExecuteStage(PipelineStage.Debug, DebugSymbols, () => getAllDefs(), context, token);
			pipeline.ExecuteStage(PipelineStage.Pack, Pack, () => getAllDefs(), context, token);
			pipeline.ExecuteStage(PipelineStage.SaveModules, SaveModules, () => getAllDefs(), context, token);
		}

		private static void Inspection(ConfuserContext context, CancellationToken token) {
			Debug.Assert(context != null, $"{nameof(context)} != null");

			var logger = context.Registry.GetRequiredService<ILoggerFactory>().CreateLogger("core");
			logger.LogInformation("Resolving dependencies...");
			foreach (var dependency in context.Modules
				.SelectMany(module => module.GetAssemblyRefs()
					.Select(asmRef => Tuple.Create(asmRef, module)))) {
				token.ThrowIfCancellationRequested();

				try {
					context.Resolver.ResolveThrow(dependency.Item1, dependency.Item2);
				}
				catch (AssemblyResolveException ex) {
					logger.LogCritical(ex, "Failed to resolve dependency of '{0}'.", dependency.Item2.Name);
					throw new ConfuserException(ex);
				}
			}

<<<<<<< HEAD
			logger.LogDebug("Checking Strong Name...");
			foreach (var module in context.Modules) {
				var snKey = context.Annotations.Get<StrongNameKey>(module, Marker.SNKey);
				if (snKey == null && module.IsStrongNameSigned)
					logger.LogWarning(
						"[{0}] SN Key is not provided for a signed module, the output may not be working.",
						module.Name);
				else if (snKey != null && !module.IsStrongNameSigned)
					logger.LogWarning("[{0}] SN Key is provided for an unsigned module, the output may not be working.",
						module.Name);
				else if (snKey != null && module.IsStrongNameSigned &&
						 !module.Assembly.PublicKey.Data.SequenceEqual(snKey.PublicKey))
					logger.LogWarning(
						"[{0}] Provided SN Key and signed module's public key do not match, the output may not be working.",
						module.Name);
=======
			context.Logger.Debug("Checking Strong Name...");
			foreach (var module in context.Modules) {
				CheckStrongName(context, module);
>>>>>>> 82f34049
			}

			var marker = context.Registry.GetService<IMarkerService>();

			logger.LogDebug("Creating global .cctors...");
			foreach (var module in context.Modules) {
				var modType = module.GlobalType;
				if (modType == null) {
					modType = new TypeDefUser("", "<Module>", null) {
						Attributes = TypeAttributes.AnsiClass
					};
					module.Types.Add(modType);
					marker.Mark(context, modType, null);
				}

				var cctor = modType.FindOrCreateStaticConstructor();
				if (!marker.IsMarked(context, cctor))
					marker.Mark(context, cctor, null);
			}
		}

<<<<<<< HEAD
			logger.LogDebug("Watermarking...");
			foreach (var module in context.Modules) {
				var attrRef = module.CorLibTypes.GetTypeRef("System", "Attribute");
				var attrType = new TypeDefUser("", "ConfusedByAttribute", attrRef);
				module.Types.Add(attrType);
				marker.Mark(context, attrType, null);

				var ctor = new MethodDefUser(
					".ctor",
					MethodSig.CreateInstance(module.CorLibTypes.Void, module.CorLibTypes.String),
					MethodImplAttributes.Managed,
					MethodAttributes.HideBySig | MethodAttributes.Public | MethodAttributes.SpecialName |
					MethodAttributes.RTSpecialName);
				ctor.Body = new CilBody();
				ctor.Body.MaxStack = 1;
				ctor.Body.Instructions.Add(OpCodes.Ldarg_0.ToInstruction());
				ctor.Body.Instructions.Add(OpCodes.Call.ToInstruction(new MemberRefUser(module, ".ctor",
					MethodSig.CreateInstance(module.CorLibTypes.Void), attrRef)));
				ctor.Body.Instructions.Add(OpCodes.Ret.ToInstruction());
				attrType.Methods.Add(ctor);
				marker.Mark(context, ctor, null);

				var attr = new CustomAttribute(ctor);
				attr.ConstructorArguments.Add(new CAArgument(module.CorLibTypes.String, Version));

				module.CustomAttributes.Add(attr);
			}
=======
		static void CheckStrongName(ConfuserContext context, ModuleDef module) {
			var snKey = context.Annotations.Get<StrongNameKey>(module, Marker.SNKey);
			var snPubKeyBytes = context.Annotations.Get<StrongNamePublicKey>(module, Marker.SNPubKey)?.CreatePublicKey();
			var snDelaySign = context.Annotations.Get<bool>(module, Marker.SNDelaySig);

			if (snPubKeyBytes == null && snKey != null)
				snPubKeyBytes = snKey.PublicKey;

			bool moduleIsSignedOrDelayedSigned = module.IsStrongNameSigned || !module.Assembly.PublicKey.IsNullOrEmpty;

			bool isKeyProvided = snKey != null || (snDelaySign && snPubKeyBytes != null);

			if (!isKeyProvided && moduleIsSignedOrDelayedSigned)
				context.Logger.WarnFormat("[{0}] SN Key or SN public Key is not provided for a signed module, the output may not be working.", module.Name);
			else if (isKeyProvided && !moduleIsSignedOrDelayedSigned)
				context.Logger.WarnFormat("[{0}] SN Key or SN public Key is provided for an unsigned module, the output may not be working.", module.Name);
			else if (snPubKeyBytes != null && moduleIsSignedOrDelayedSigned &&
			         !module.Assembly.PublicKey.Data.SequenceEqual(snPubKeyBytes))
				context.Logger.WarnFormat("[{0}] Provided SN public Key and signed module's public key do not match, the output may not be working.",
					module.Name);
>>>>>>> 82f34049
		}

		private static void CopyPEHeaders(PEHeadersOptions writerOptions, ModuleDefMD module) {
			var image = module.Metadata.PEImage;
			writerOptions.MajorImageVersion = image.ImageNTHeaders.OptionalHeader.MajorImageVersion;
			writerOptions.MajorLinkerVersion = image.ImageNTHeaders.OptionalHeader.MajorLinkerVersion;
			writerOptions.MajorOperatingSystemVersion = image.ImageNTHeaders.OptionalHeader.MajorOperatingSystemVersion;
			writerOptions.MajorSubsystemVersion = image.ImageNTHeaders.OptionalHeader.MajorSubsystemVersion;
			writerOptions.MinorImageVersion = image.ImageNTHeaders.OptionalHeader.MinorImageVersion;
			writerOptions.MinorLinkerVersion = image.ImageNTHeaders.OptionalHeader.MinorLinkerVersion;
			writerOptions.MinorOperatingSystemVersion = image.ImageNTHeaders.OptionalHeader.MinorOperatingSystemVersion;
			writerOptions.MinorSubsystemVersion = image.ImageNTHeaders.OptionalHeader.MinorSubsystemVersion;
		}

		private static void BeginModule(ConfuserContext context, CancellationToken token) {
			Debug.Assert(context != null, $"{nameof(context)} != null");

			var logger = context.Registry.GetRequiredService<ILoggerFactory>().CreateLogger("core");
			logger.LogInformation("Processing module '{0}'...", context.CurrentModule.Name);

			context.CurrentModuleWriterOptions = new ModuleWriterOptions(context.CurrentModule);
			context.CurrentModuleWriterOptions.WriterEvent += (sender, e) => token.ThrowIfCancellationRequested();
			CopyPEHeaders(context.CurrentModuleWriterOptions.PEHeadersOptions, context.CurrentModule);

			if (!context.CurrentModule.IsILOnly || context.CurrentModule.VTableFixups != null)
				context.RequestNative();

			var snKey = context.Annotations.Get<StrongNameKey>(context.CurrentModule, Marker.SNKey);
			var snPubKey = context.Annotations.Get<StrongNamePublicKey>(context.CurrentModule, Marker.SNPubKey);
			var snSigKey = context.Annotations.Get<StrongNameKey>(context.CurrentModule, Marker.SNSigKey);
			var snSigPubKey = context.Annotations.Get<StrongNamePublicKey>(context.CurrentModule, Marker.SNSigPubKey);

			var snDelaySig = context.Annotations.Get<bool>(context.CurrentModule, Marker.SNDelaySig, false);

			context.CurrentModuleWriterOptions.DelaySign = snDelaySig;

			if (snKey != null && snPubKey != null && snSigKey != null && snSigPubKey != null)
				context.CurrentModuleWriterOptions.InitializeEnhancedStrongNameSigning(context.CurrentModule, snSigKey, snSigPubKey, snKey, snPubKey);
			else if (snSigPubKey != null && snSigKey != null)
				context.CurrentModuleWriterOptions.InitializeEnhancedStrongNameSigning(context.CurrentModule, snSigKey, snSigPubKey);
			else
				context.CurrentModuleWriterOptions.InitializeStrongNameSigning(context.CurrentModule, snKey);

			if (snDelaySig) {
				context.CurrentModuleWriterOptions.StrongNamePublicKey = snPubKey;
				context.CurrentModuleWriterOptions.StrongNameKey = null;
			}

			foreach (var type in context.CurrentModule.GetTypes())
				foreach (var method in type.Methods) {
					token.ThrowIfCancellationRequested();

					if (method.Body != null) {
						method.Body.Instructions.SimplifyMacros(method.Body.Variables, method.Parameters);
					}
				}
		}

		private static void ProcessModule(ConfuserContext context, CancellationToken token) {
		}

		private static void OptimizeMethods(ConfuserContext context, CancellationToken token) {
			Debug.Assert(context != null, $"{nameof(context)} != null");

			var logger = context.Registry.GetRequiredService<ILoggerFactory>().CreateLogger("core");

			foreach (var type in context.CurrentModule.GetTypes())
				foreach (var method in type.Methods) {
					token.ThrowIfCancellationRequested();

					if (method.Body != null) {
						logger.LogTrace("Optimizing method '{0}'", method);
						method.Body.Instructions.OptimizeMacros();
					}
				}
		}

		private static void EndModule(ConfuserContext context, CancellationToken token) {
			string output = context.Modules[context.CurrentModuleIndex].Location;
			if (output != null) {
				if (!Path.IsPathRooted(output))
					output = Path.Combine(Environment.CurrentDirectory, output);
				output = Utils.GetRelativePath(output, context.BaseDirectory);
			}
			else {
				output = context.CurrentModule.Name;
			}

			context.OutputPaths = context.OutputPaths.SetItem(context.CurrentModuleIndex, output);
		}

		private static void WriteModule(ConfuserContext context, CancellationToken token) {
			Debug.Assert(context != null, $"{nameof(context)} != null");

			var logger = context.Registry.GetRequiredService<ILoggerFactory>().CreateLogger("core");

			logger.LogInformation("Writing module '{0}'...", context.CurrentModule.Name);

			MemoryStream pdb = null, output = new MemoryStream();

			if (context.CurrentModule.PdbState != null) {
				pdb = new MemoryStream();
				context.CurrentModuleWriterOptions.WritePdb = true;
				context.CurrentModuleWriterOptions.PdbFileName =
					Path.ChangeExtension(Path.GetFileName(context.OutputPaths[context.CurrentModuleIndex]), "pdb");
				context.CurrentModuleWriterOptions.PdbStream = pdb;
			}

			token.ThrowIfCancellationRequested();

			if (context.CurrentModuleWriterOptions is ModuleWriterOptions)
				context.CurrentModule.Write(output, (ModuleWriterOptions)context.CurrentModuleWriterOptions);
			else
				context.CurrentModule.NativeWrite(output,
					(NativeModuleWriterOptions)context.CurrentModuleWriterOptions);

			token.ThrowIfCancellationRequested();

			context.CurrentModuleOutput = output.ToArray();
			if (context.CurrentModule.PdbState != null)
				context.CurrentModuleSymbol = pdb.ToArray();
		}

		private static void DebugSymbols(ConfuserContext context, CancellationToken token) {
			Debug.Assert(context != null, $"{nameof(context)} != null");

			var logger = context.Registry.GetRequiredService<ILoggerFactory>().CreateLogger("core");

			logger.LogInformation("Finalizing...");
			for (int i = 0; i < context.OutputModules.Count; i++) {
				token.ThrowIfCancellationRequested();

				if (context.OutputSymbols[i].IsEmpty)
					continue;
				string path = Path.GetFullPath(Path.Combine(context.OutputDirectory, context.OutputPaths[i]));
				string dir = Path.GetDirectoryName(path);
				if (!Directory.Exists(dir))
					Directory.CreateDirectory(dir);

				File.WriteAllBytes(Path.ChangeExtension(path, "pdb"), context.OutputSymbols[i].ToArray());
			}
		}

		private static void Pack(ConfuserContext context, CancellationToken token) {
			Debug.Assert(context != null, $"{nameof(context)} != null");

			if (context.Packer != null) {
				var logger = context.Registry.GetRequiredService<ILoggerFactory>().CreateLogger("core");
				logger.LogInformation("Packing...");
				context.Packer.Pack(context,
					new ProtectionParameters(context.Packer, context.Modules.OfType<IDnlibDef>().ToImmutableArray()),
					token);
			}
		}

		private static void SaveModules(ConfuserContext context, CancellationToken token) {
			Debug.Assert(context != null, $"{nameof(context)} != null");

			var logger = context.Registry.GetRequiredService<ILoggerFactory>().CreateLogger("core");

			context.Resolver.Clear();

			for (int i = 0; i < context.OutputModules.Count; i++) {
				token.ThrowIfCancellationRequested();

				var path = Path.GetFullPath(Path.Combine(context.OutputDirectory, context.OutputPaths[i]));

				var sourceModule = context.Modules[i];
				if (sourceModule.Metadata != null) {
					var sourcePath = Path.GetFullPath(sourceModule.Metadata.PEImage.Filename);

					if (string.Equals(path, sourcePath, StringComparison.OrdinalIgnoreCase)) {
						// we are doing an in place obfuscation. We need to make sure that the handle to the file is closed
						// in case a memory mapped file is in use to read the image.
						(sourceModule.Metadata.PEImage as IInternalPEImage)?.UnsafeDisableMemoryMappedIO();
					}
				}

				string dir = Path.GetDirectoryName(path);
				if (!Directory.Exists(dir))
					Directory.CreateDirectory(dir);
				logger.LogDebug("Saving to '{0}'...", path);
				File.WriteAllBytes(path, context.OutputModules[i].ToArray());
			}
		}

		/// <summary>
		///     Prints the copyright stuff and environment information.
		/// </summary>
		/// <param name="context">The working context.</param>
		private static void PrintInfo(ConfuserContext context, ILogger logger) {
			if (context.PackerInitiated) {
				logger.LogInformation("Protecting packer stub...");
			}
			else {
				logger.LogInformation("{0} {1}", Version, Copyright);

				var mono = Type.GetType("Mono.Runtime");
				logger.LogInformation(
					"Running on {0}, {1}, {2} bits",
					Environment.OSVersion,
					mono == null
						? ".NET Framework v" + Environment.Version
						: mono.GetMethod("GetDisplayName", BindingFlags.NonPublic | BindingFlags.Static)
							.Invoke(null, null),
					IntPtr.Size * 8);
			}
		}

		private static IEnumerable<string> GetFrameworkVersions() {
			// This function only works on Windows and on the mono runtime on other systems.
			if (!RuntimeInformation.IsOSPlatform(OSPlatform.Windows) && Type.GetType("Mono.Runtime") == null)
				yield break;
			
			// http://msdn.microsoft.com/en-us/library/hh925568.aspx
			using (RegistryKey ndpKey =
				RegistryKey.OpenRemoteBaseKey(RegistryHive.LocalMachine, "")
					.OpenSubKey(@"SOFTWARE\Microsoft\NET Framework Setup\NDP\")) {
				foreach (string versionKeyName in ndpKey.GetSubKeyNames()) {
					if (!versionKeyName.StartsWith("v"))
						continue;

					RegistryKey versionKey = ndpKey.OpenSubKey(versionKeyName);
					var name = (string)versionKey.GetValue("Version", "");
					string sp = versionKey.GetValue("SP", "").ToString();
					string install = versionKey.GetValue("Install", "").ToString();
					if (install == "" || sp != "" && install == "1")
						yield return versionKeyName + "  " + name;

					if (name != "")
						continue;

					foreach (string subKeyName in versionKey.GetSubKeyNames()) {
						RegistryKey subKey = versionKey.OpenSubKey(subKeyName);
						name = (string)subKey.GetValue("Version", "");
						if (name != "")
							sp = subKey.GetValue("SP", "").ToString();
						install = subKey.GetValue("Install", "").ToString();

						if (install == "")
							yield return versionKeyName + "  " + name;
						else if (install == "1")
							yield return "  " + subKeyName + "  " + name;
					}
				}
			}

			using (RegistryKey ndpKey =
				RegistryKey.OpenRemoteBaseKey(RegistryHive.LocalMachine, "")
					.OpenSubKey(@"SOFTWARE\Microsoft\NET Framework Setup\NDP\v4\Full\")) {
				if (ndpKey.GetValue("Release") == null)
					yield break;
				var releaseKey = (int)ndpKey.GetValue("Release");
				yield return "v4.5 " + releaseKey;
			}
		}

		/// <summary>
		///     Prints the environment information when error occurred.
		/// </summary>
		/// <param name="context">The working context.</param>
		private static void PrintEnvironmentInfo(ConfuserContext context, ILogger logger) {
			try {
				if (context.PackerInitiated)
					return;

				var buildMsg = new StringBuilder();

				buildMsg.AppendLine("---BEGIN DEBUG INFO---");
				var firstFramework = true;
				foreach (string ver in GetFrameworkVersions()) {
					if (firstFramework) {
						buildMsg.AppendLine("Installed Framework Versions:");
						firstFramework = false;
					}

					buildMsg.AppendFormat("    {0}", ver.Trim()).AppendLine();
				}

				if (!firstFramework) buildMsg.AppendLine();

				if (context.Resolver != null) {
					buildMsg.AppendLine("Cached assemblies:");
					foreach (var asm in context.Resolver.GetCachedAssemblies().Where(def => def != null)) {
						if (string.IsNullOrEmpty(asm.ManifestModule.Location))
							buildMsg.AppendFormat("    {0}", asm.FullName).AppendLine();
						else
							buildMsg.AppendFormat("    {0} ({1})", asm.FullName, asm.ManifestModule.Location)
								.AppendLine();
						foreach (var reference in asm.Modules.OfType<ModuleDefMD>()
							.SelectMany(m => m.GetAssemblyRefs()))
							buildMsg.AppendFormat("        {0}", reference.FullName).AppendLine();
					}
				}

				buildMsg.AppendLine("---END DEBUG INFO---");
				logger.LogDebug(buildMsg.ToString());
			}
			catch {
				// Ignored
			}
		}
	}
}<|MERGE_RESOLUTION|>--- conflicted
+++ resolved
@@ -9,7 +9,6 @@
 using System.Text;
 using System.Threading;
 using System.Threading.Tasks;
-using Confuser.Core.Project;
 using Confuser.Core.Services;
 using dnlib.DotNet;
 using dnlib.DotNet.Emit;
@@ -92,23 +91,6 @@
 
 			bool ok = false;
 			try {
-<<<<<<< HEAD
-=======
-				// Enable watermarking by default
-				context.Project.Rules.Insert(0, new Rule {new SettingItem<Protection>(WatermarkingProtection._Id)});
-
-				var asmResolver = new AssemblyResolver();
-				asmResolver.EnableTypeDefCache = true;
-				asmResolver.DefaultModuleContext = new ModuleContext(asmResolver);
-				context.Resolver = asmResolver;
-				context.BaseDirectory = Path.Combine(Environment.CurrentDirectory, parameters.Project.BaseDirectory.TrimEnd(Path.DirectorySeparatorChar) + Path.DirectorySeparatorChar);
-				context.OutputDirectory = Path.Combine(parameters.Project.BaseDirectory, parameters.Project.OutputDirectory.TrimEnd(Path.DirectorySeparatorChar) + Path.DirectorySeparatorChar);
-				foreach (string probePath in parameters.Project.ProbePaths)
-					asmResolver.PostSearchPaths.Insert(0, Path.Combine(context.BaseDirectory, probePath));
-
-				context.CheckCancellation();
-
->>>>>>> 82f34049
 				Marker marker = parameters.GetMarker();
 
 				// 2. Discover plugins
@@ -321,27 +303,9 @@
 				}
 			}
 
-<<<<<<< HEAD
 			logger.LogDebug("Checking Strong Name...");
 			foreach (var module in context.Modules) {
-				var snKey = context.Annotations.Get<StrongNameKey>(module, Marker.SNKey);
-				if (snKey == null && module.IsStrongNameSigned)
-					logger.LogWarning(
-						"[{0}] SN Key is not provided for a signed module, the output may not be working.",
-						module.Name);
-				else if (snKey != null && !module.IsStrongNameSigned)
-					logger.LogWarning("[{0}] SN Key is provided for an unsigned module, the output may not be working.",
-						module.Name);
-				else if (snKey != null && module.IsStrongNameSigned &&
-						 !module.Assembly.PublicKey.Data.SequenceEqual(snKey.PublicKey))
-					logger.LogWarning(
-						"[{0}] Provided SN Key and signed module's public key do not match, the output may not be working.",
-						module.Name);
-=======
-			context.Logger.Debug("Checking Strong Name...");
-			foreach (var module in context.Modules) {
-				CheckStrongName(context, module);
->>>>>>> 82f34049
+				CheckStrongName(context, module, logger);
 			}
 
 			var marker = context.Registry.GetService<IMarkerService>();
@@ -361,9 +325,7 @@
 				if (!marker.IsMarked(context, cctor))
 					marker.Mark(context, cctor, null);
 			}
-		}
-
-<<<<<<< HEAD
+
 			logger.LogDebug("Watermarking...");
 			foreach (var module in context.Modules) {
 				var attrRef = module.CorLibTypes.GetTypeRef("System", "Attribute");
@@ -391,8 +353,9 @@
 
 				module.CustomAttributes.Add(attr);
 			}
-=======
-		static void CheckStrongName(ConfuserContext context, ModuleDef module) {
+		}
+
+		private static void CheckStrongName(IConfuserContext context, ModuleDef module, ILogger logger) {
 			var snKey = context.Annotations.Get<StrongNameKey>(module, Marker.SNKey);
 			var snPubKeyBytes = context.Annotations.Get<StrongNamePublicKey>(module, Marker.SNPubKey)?.CreatePublicKey();
 			var snDelaySign = context.Annotations.Get<bool>(module, Marker.SNDelaySig);
@@ -405,14 +368,13 @@
 			bool isKeyProvided = snKey != null || (snDelaySign && snPubKeyBytes != null);
 
 			if (!isKeyProvided && moduleIsSignedOrDelayedSigned)
-				context.Logger.WarnFormat("[{0}] SN Key or SN public Key is not provided for a signed module, the output may not be working.", module.Name);
+				logger.LogWarning("[{0}] SN Key or SN public Key is not provided for a signed module, the output may not be working.", module.Name);
 			else if (isKeyProvided && !moduleIsSignedOrDelayedSigned)
-				context.Logger.WarnFormat("[{0}] SN Key or SN public Key is provided for an unsigned module, the output may not be working.", module.Name);
+				logger.LogWarning("[{0}] SN Key or SN public Key is provided for an unsigned module, the output may not be working.", module.Name);
 			else if (snPubKeyBytes != null && moduleIsSignedOrDelayedSigned &&
 			         !module.Assembly.PublicKey.Data.SequenceEqual(snPubKeyBytes))
-				context.Logger.WarnFormat("[{0}] Provided SN public Key and signed module's public key do not match, the output may not be working.",
+				logger.LogWarning("[{0}] Provided SN public Key and signed module's public key do not match, the output may not be working.",
 					module.Name);
->>>>>>> 82f34049
 		}
 
 		private static void CopyPEHeaders(PEHeadersOptions writerOptions, ModuleDefMD module) {
