﻿using System;
using System.Collections.Generic;
using System.Collections.Immutable;
using System.Diagnostics;
using System.IO;
using System.Linq;
using System.Reflection;
using System.Runtime.InteropServices;
using System.Text;
using System.Threading;
using System.Threading.Tasks;
using Confuser.Core.Services;
using dnlib.DotNet;
using dnlib.DotNet.Emit;
using dnlib.DotNet.Writer;
using dnlib.PE;
using Microsoft.Extensions.DependencyInjection;
using Microsoft.Extensions.Logging;
using Microsoft.Win32;
using CopyrightAttribute = System.Reflection.AssemblyCopyrightAttribute;
using ILogger = Microsoft.Extensions.Logging.ILogger;
using InformationalAttribute = System.Reflection.AssemblyInformationalVersionAttribute;
using MethodAttributes = dnlib.DotNet.MethodAttributes;
using MethodImplAttributes = dnlib.DotNet.MethodImplAttributes;
using ProductAttribute = System.Reflection.AssemblyProductAttribute;
using TypeAttributes = dnlib.DotNet.TypeAttributes;

namespace Confuser.Core {
	/// <summary>
	///     The processing engine of ConfuserEx.
	/// </summary>
	public static class ConfuserEngine {
		/// <summary>
		///     The version of ConfuserEx.
		/// </summary>
		public static readonly string Version;

		private static readonly string Copyright;

		static ConfuserEngine() {
			Assembly assembly = typeof(ConfuserEngine).Assembly;
			var nameAttr = (ProductAttribute)assembly.GetCustomAttributes(typeof(ProductAttribute), false)[0];
			var verAttr =
				(InformationalAttribute)assembly.GetCustomAttributes(typeof(InformationalAttribute), false)[0];
			var cpAttr = (CopyrightAttribute)assembly.GetCustomAttributes(typeof(CopyrightAttribute), false)[0];
			Version = string.Format("{0} {1}", nameAttr.Product, verAttr.InformationalVersion);
			Copyright = cpAttr.Copyright;

			AppDomain.CurrentDomain.AssemblyResolve += (sender, e) => {
				try {
					var asmName = new AssemblyName(e.Name);
					foreach (var asm in AppDomain.CurrentDomain.GetAssemblies())
						if (asm.GetName().Name == asmName.Name)
							return asm;
					return null;
				}
				catch {
					return null;
				}
			};
		}

		/// <summary>
		///     Runs the engine with the specified parameters.
		/// </summary>
		/// <param name="parameters">The parameters.</param>
		/// <param name="token">The token used for cancellation.</param>
		/// <returns>Task to run the engine.</returns>
		/// <exception cref="System.ArgumentNullException">
		///     <paramref name="parameters" />.Project is <c>null</c>.
		/// </exception>
		public static Task<bool> Run(ConfuserParameters parameters, CancellationToken? token = null) {
			if (parameters.Project == null)
				throw new ArgumentNullException("parameters");
			if (token == null)
				token = new CancellationTokenSource().Token;
			return Task.Factory.StartNew(() => RunInternal(parameters, token.Value), token.Value);
		}

		/// <summary>
		///     Runs the engine.
		/// </summary>
		/// <param name="parameters">The parameters.</param>
		/// <param name="token">The cancellation token.</param>
		private static bool RunInternal(ConfuserParameters parameters, CancellationToken token) {
			var serviceCollection = new ServiceCollection();
			serviceCollection.AddLogging(parameters.ConfigureLogging ?? delegate { });

			var tempServiceProvider = serviceCollection.BuildServiceProvider();
			var logger = tempServiceProvider.GetRequiredService<ILoggerFactory>().CreateLogger("core");

			bool ok = false;
			try {
<<<<<<< HEAD
=======
				// Enable watermarking by default
				context.Project.Rules.Insert(0, new Rule {
					new SettingItem<Protection>(WatermarkingProtection._Id)
				});

				var asmResolver = new AssemblyResolver();
				asmResolver.EnableTypeDefCache = true;
				asmResolver.DefaultModuleContext = new ModuleContext(asmResolver);
				context.Resolver = asmResolver;
				context.BaseDirectory = Path.Combine(Environment.CurrentDirectory, context.Project.BaseDirectory.TrimEnd(Path.DirectorySeparatorChar) + Path.DirectorySeparatorChar);
				context.OutputDirectory = Path.Combine(context.Project.BaseDirectory, context.Project.OutputDirectory.TrimEnd(Path.DirectorySeparatorChar) + Path.DirectorySeparatorChar);
				foreach (string probePath in context.Project.ProbePaths)
					asmResolver.PostSearchPaths.Insert(0, Path.Combine(context.BaseDirectory, probePath));

				context.CheckCancellation();

>>>>>>> 1fac295e
				Marker marker = parameters.GetMarker();

				// 2. Discover plugins
				logger.LogDebug("Discovering plugins...");

				var plugInContainer = parameters.GetPluginDiscovery().GetPlugins(parameters.Project, logger);
				var prots = plugInContainer.GetExports<IProtection, IProtectionMetadata>().ToArray();
				var packers = plugInContainer.GetExports<IPacker, IPackerMetadata>().ToArray();
				var components = plugInContainer.GetExports<IConfuserComponent>();

				logger.LogInformation("Discovered {0} protections, {1} packers.", prots.Count(), packers.Count());

				token.ThrowIfCancellationRequested();

				var sortedComponents = new List<IConfuserComponent>();
				sortedComponents.Add(new CoreComponent(parameters, marker));
				sortedComponents.AddRange(components.Select(l => l.Value));

				// 3. Resolve dependency
				logger.LogDebug("Resolving component dependency...");
				try {
					var resolver = new DependencyResolver(prots);
					sortedComponents.AddRange(resolver.SortDependency());
				}
				catch (CircularDependencyException ex) {
					logger.LogCritical(ex, "Plug-Ins have a circular dependency.");
					throw new ConfuserException(ex);
				}

<<<<<<< HEAD
				sortedComponents.AddRange(packers.Select(l => l.Value));

				token.ThrowIfCancellationRequested();

				// 4. Initialize components
				logger.LogDebug("Initializing...");
				foreach (var comp in sortedComponents) {
=======
				components.Insert(0, new CoreComponent(context, marker));
				foreach (Protection prot in prots)
					components.Add(prot);
				foreach (Packer packer in packers)
					components.Add(packer);

				context.CheckCancellation();

				// 4. Load modules
				context.Logger.Info("Loading input modules...");
				marker.Initalize(prots, packers);
				MarkerResult markings = marker.MarkProject(context.Project, context);
				context.Modules = new ModuleSorter(markings.Modules).Sort().ToList().AsReadOnly();
				foreach (var module in context.Modules)
					module.EnableTypeDefFindCache = false;
				context.OutputModules = Enumerable.Repeat<byte[]>(null, context.Modules.Count).ToArray();
				context.OutputSymbols = Enumerable.Repeat<byte[]>(null, context.Modules.Count).ToArray();
				context.OutputPaths = Enumerable.Repeat<string>(null, context.Modules.Count).ToArray();
				context.Packer = markings.Packer;
				context.ExternalModules = markings.ExternalModules;

				context.CheckCancellation();

				// 5. Initialize components
				context.Logger.Info("Initializing...");
				foreach (ConfuserComponent comp in components) {
>>>>>>> 1fac295e
					try {
						comp.Initialize(serviceCollection);
					}
					catch (Exception ex) {
						logger.LogCritical(ex, "Error occurred during initialization of '{0}'.", comp.Name);
						throw new ConfuserException(ex);
					}

					token.ThrowIfCancellationRequested();
				}

				// 1. Setup context
				using (var context = new ConfuserContext(serviceCollection.BuildServiceProvider())) {
					context.Project = parameters.Project.Clone();
					context.PackerInitiated = parameters.PackerInitiated;

					PrintInfo(context, logger);

					try {
						var asmResolver = new AssemblyResolver();
						asmResolver.EnableTypeDefCache = true;
						asmResolver.DefaultModuleContext = new ModuleContext(asmResolver);
						context.Resolver = asmResolver;
						context.BaseDirectory = Path.Combine(Environment.CurrentDirectory,
							parameters.Project.BaseDirectory.TrimEnd(Path.DirectorySeparatorChar) +
							Path.DirectorySeparatorChar);
						context.OutputDirectory = Path.Combine(parameters.Project.BaseDirectory,
							parameters.Project.OutputDirectory.TrimEnd(Path.DirectorySeparatorChar) +
							Path.DirectorySeparatorChar);
						foreach (string probePath in parameters.Project.ProbePaths)
							asmResolver.PostSearchPaths.Insert(0, Path.Combine(context.BaseDirectory, probePath));

						token.ThrowIfCancellationRequested();


						// 5. Load modules
						logger.LogInformation("Loading input modules...");
						marker.Initalize(prots, packers);
						MarkerResult markings = marker.MarkProject(parameters.Project, context, token);
						context.Modules = new ModuleSorter(markings.Modules).Sort().ToImmutableArray();
						foreach (var module in context.Modules)
							module.EnableTypeDefFindCache = false;
						context.OutputModules =
							Enumerable.Repeat(Memory<byte>.Empty, context.Modules.Count).ToImmutableArray();
						context.OutputSymbols =
							Enumerable.Repeat(Memory<byte>.Empty, context.Modules.Count).ToImmutableArray();
						context.OutputPaths = Enumerable.Repeat<string>(null, context.Modules.Count).ToImmutableArray();
						context.Packer = markings.Packer;
						context.ExternalModules = markings.ExternalModules;

						token.ThrowIfCancellationRequested();

						// 6. Build pipeline
						logger.LogDebug("Building pipeline...");
						var pipeline = new ProtectionPipeline();
						context.Pipeline = pipeline;
						foreach (var comp in sortedComponents) {
							comp.PopulatePipeline(pipeline);
						}

						token.ThrowIfCancellationRequested();

						//7. Run pipeline
						RunPipeline(pipeline, context, token);

						if (!context.PackerInitiated)
							logger.LogInformation("Done.");

						ok = true;
					}
					catch (Exception) {
						PrintEnvironmentInfo(context, logger);
						throw;
					}
				}
			}
			catch (AssemblyResolveException ex) {
				logger.LogCritical(ex,
					"Failed to resolve an assembly, check if all dependencies are present in the correct version.");
			}
			catch (TypeResolveException ex) {
				logger.LogCritical(ex,
					"Failed to resolve a type, check if all dependencies are present in the correct version.");
			}
			catch (MemberRefResolveException ex) {
				logger.LogCritical(ex,
					"Failed to resolve a member, check if all dependencies are present in the correct version.");
			}
			catch (IOException ex) {
				logger.LogCritical(ex,
					"An IO error occurred, check if all input/output locations are readable/writable.");
			}
			catch (OperationCanceledException) {
				logger.LogInformation("Operation canceled.");
			}
			catch (ConfuserException) {
				// Exception is already handled/logged, so just ignore and report failure
			}
			catch (Exception ex) {
				logger.LogCritical(ex, "Unknown error occurred.");
			}

			return ok;
		}

		/// <summary>
		///     Runs the protection pipeline.
		/// </summary>
		/// <param name="pipeline">The protection pipeline.</param>
		/// <param name="context">The context.</param>
		private static void RunPipeline(ProtectionPipeline pipeline, ConfuserContext context, CancellationToken token) {
			Func<IList<IDnlibDef>> getAllDefs = () =>
				context.Modules.SelectMany(module => module.FindDefinitions()).ToList();
			Func<ModuleDef, IList<IDnlibDef>> getModuleDefs = module => module.FindDefinitions().ToList();

			context.CurrentModuleIndex = -1;

			pipeline.ExecuteStage(PipelineStage.Inspection, Inspection, () => getAllDefs(), context, token);

			var options = new ModuleWriterOptionsBase[context.Modules.Count];
			for (int i = 0; i < context.Modules.Count; i++) {
				context.CurrentModuleIndex = i;
				context.CurrentModuleWriterOptions = null;

				pipeline.ExecuteStage(PipelineStage.BeginModule, BeginModule,
					() => getModuleDefs(context.CurrentModule), context, token);
				pipeline.ExecuteStage(PipelineStage.ProcessModule, ProcessModule,
					() => getModuleDefs(context.CurrentModule), context, token);
				pipeline.ExecuteStage(PipelineStage.OptimizeMethods, OptimizeMethods,
					() => getModuleDefs(context.CurrentModule), context, token);
				pipeline.ExecuteStage(PipelineStage.EndModule, EndModule, () => getModuleDefs(context.CurrentModule),
					context, token);

				options[i] = context.CurrentModuleWriterOptions;
			}

			for (int i = 0; i < context.Modules.Count; i++) {
				context.CurrentModuleIndex = i;
				context.CurrentModuleWriterOptions = options[i];

				pipeline.ExecuteStage(PipelineStage.WriteModule, WriteModule,
					() => getModuleDefs(context.CurrentModule), context, token);

				context.OutputModules = context.OutputModules.SetItem(i, context.CurrentModuleOutput);
				context.OutputSymbols = context.OutputSymbols.SetItem(i, context.CurrentModuleSymbol);
				context.CurrentModuleWriterOptions = null;
				context.CurrentModuleOutput = null;
				context.CurrentModuleSymbol = null;
			}

			context.CurrentModuleIndex = -1;

			pipeline.ExecuteStage(PipelineStage.Debug, DebugSymbols, () => getAllDefs(), context, token);
			pipeline.ExecuteStage(PipelineStage.Pack, Pack, () => getAllDefs(), context, token);
			pipeline.ExecuteStage(PipelineStage.SaveModules, SaveModules, () => getAllDefs(), context, token);
		}

		private static void Inspection(ConfuserContext context, CancellationToken token) {
			Debug.Assert(context != null, $"{nameof(context)} != null");

			var logger = context.Registry.GetRequiredService<ILoggerFactory>().CreateLogger("core");
			logger.LogInformation("Resolving dependencies...");
			foreach (var dependency in context.Modules
				.SelectMany(module => module.GetAssemblyRefs()
					.Select(asmRef => Tuple.Create(asmRef, module)))) {
				token.ThrowIfCancellationRequested();

				try {
					context.Resolver.ResolveThrow(dependency.Item1, dependency.Item2);
				}
				catch (AssemblyResolveException ex) {
					logger.LogCritical(ex, "Failed to resolve dependency of '{0}'.", dependency.Item2.Name);
					throw new ConfuserException(ex);
				}
			}

			logger.LogDebug("Checking Strong Name...");
			foreach (var module in context.Modules) {
				CheckStrongName(context, module, logger);
			}

			var marker = context.Registry.GetService<IMarkerService>();

			logger.LogDebug("Creating global .cctors...");
			foreach (var module in context.Modules) {
				var modType = module.GlobalType;
				if (modType == null) {
					modType = new TypeDefUser("", "<Module>", null) {
						Attributes = TypeAttributes.AnsiClass
					};
					module.Types.Add(modType);
					marker.Mark(context, modType, null);
				}

				var cctor = modType.FindOrCreateStaticConstructor();
				if (!marker.IsMarked(context, cctor))
					marker.Mark(context, cctor, null);
			}

			logger.LogDebug("Watermarking...");
			foreach (var module in context.Modules) {
				var attrRef = module.CorLibTypes.GetTypeRef("System", "Attribute");
				var attrType = new TypeDefUser("", "ConfusedByAttribute", attrRef);
				module.Types.Add(attrType);
				marker.Mark(context, attrType, null);

				var ctor = new MethodDefUser(
					".ctor",
					MethodSig.CreateInstance(module.CorLibTypes.Void, module.CorLibTypes.String),
					MethodImplAttributes.Managed,
					MethodAttributes.HideBySig | MethodAttributes.Public | MethodAttributes.SpecialName |
					MethodAttributes.RTSpecialName);
				ctor.Body = new CilBody();
				ctor.Body.MaxStack = 1;
				ctor.Body.Instructions.Add(OpCodes.Ldarg_0.ToInstruction());
				ctor.Body.Instructions.Add(OpCodes.Call.ToInstruction(new MemberRefUser(module, ".ctor",
					MethodSig.CreateInstance(module.CorLibTypes.Void), attrRef)));
				ctor.Body.Instructions.Add(OpCodes.Ret.ToInstruction());
				attrType.Methods.Add(ctor);
				marker.Mark(context, ctor, null);

				var attr = new CustomAttribute(ctor);
				attr.ConstructorArguments.Add(new CAArgument(module.CorLibTypes.String, Version));

				module.CustomAttributes.Add(attr);
			}
		}

		private static void CheckStrongName(IConfuserContext context, ModuleDef module, ILogger logger) {
			var snKey = context.Annotations.Get<StrongNameKey>(module, Marker.SNKey);
			var snPubKeyBytes = context.Annotations.Get<StrongNamePublicKey>(module, Marker.SNPubKey)?.CreatePublicKey();
			var snDelaySign = context.Annotations.Get<bool>(module, Marker.SNDelaySig);

			if (snPubKeyBytes == null && snKey != null)
				snPubKeyBytes = snKey.PublicKey;

			bool moduleIsSignedOrDelayedSigned = module.IsStrongNameSigned || !module.Assembly.PublicKey.IsNullOrEmpty;

			bool isKeyProvided = snKey != null || (snDelaySign && snPubKeyBytes != null);

			if (!isKeyProvided && moduleIsSignedOrDelayedSigned)
				logger.LogWarning("[{0}] SN Key or SN public Key is not provided for a signed module, the output may not be working.", module.Name);
			else if (isKeyProvided && !moduleIsSignedOrDelayedSigned)
				logger.LogWarning("[{0}] SN Key or SN public Key is provided for an unsigned module, the output may not be working.", module.Name);
			else if (snPubKeyBytes != null && moduleIsSignedOrDelayedSigned &&
			         !module.Assembly.PublicKey.Data.SequenceEqual(snPubKeyBytes))
				logger.LogWarning("[{0}] Provided SN public Key and signed module's public key do not match, the output may not be working.",
					module.Name);
		}

		private static void CopyPEHeaders(PEHeadersOptions writerOptions, ModuleDefMD module) {
			var image = module.Metadata.PEImage;
			writerOptions.MajorImageVersion = image.ImageNTHeaders.OptionalHeader.MajorImageVersion;
			writerOptions.MajorLinkerVersion = image.ImageNTHeaders.OptionalHeader.MajorLinkerVersion;
			writerOptions.MajorOperatingSystemVersion = image.ImageNTHeaders.OptionalHeader.MajorOperatingSystemVersion;
			writerOptions.MajorSubsystemVersion = image.ImageNTHeaders.OptionalHeader.MajorSubsystemVersion;
			writerOptions.MinorImageVersion = image.ImageNTHeaders.OptionalHeader.MinorImageVersion;
			writerOptions.MinorLinkerVersion = image.ImageNTHeaders.OptionalHeader.MinorLinkerVersion;
			writerOptions.MinorOperatingSystemVersion = image.ImageNTHeaders.OptionalHeader.MinorOperatingSystemVersion;
			writerOptions.MinorSubsystemVersion = image.ImageNTHeaders.OptionalHeader.MinorSubsystemVersion;
		}

		private static void BeginModule(ConfuserContext context, CancellationToken token) {
			Debug.Assert(context != null, $"{nameof(context)} != null");

			var logger = context.Registry.GetRequiredService<ILoggerFactory>().CreateLogger("core");
			logger.LogInformation("Processing module '{0}'...", context.CurrentModule.Name);

			context.CurrentModuleWriterOptions = new ModuleWriterOptions(context.CurrentModule);
			context.CurrentModuleWriterOptions.WriterEvent += (sender, e) => token.ThrowIfCancellationRequested();
			CopyPEHeaders(context.CurrentModuleWriterOptions.PEHeadersOptions, context.CurrentModule);

			if (!context.CurrentModule.IsILOnly || context.CurrentModule.VTableFixups != null)
				context.RequestNative();

			var snKey = context.Annotations.Get<StrongNameKey>(context.CurrentModule, Marker.SNKey);
			var snPubKey = context.Annotations.Get<StrongNamePublicKey>(context.CurrentModule, Marker.SNPubKey);
			var snSigKey = context.Annotations.Get<StrongNameKey>(context.CurrentModule, Marker.SNSigKey);
			var snSigPubKey = context.Annotations.Get<StrongNamePublicKey>(context.CurrentModule, Marker.SNSigPubKey);

			var snDelaySig = context.Annotations.Get<bool>(context.CurrentModule, Marker.SNDelaySig, false);

			context.CurrentModuleWriterOptions.DelaySign = snDelaySig;

			if (snKey != null && snPubKey != null && snSigKey != null && snSigPubKey != null)
				context.CurrentModuleWriterOptions.InitializeEnhancedStrongNameSigning(context.CurrentModule, snSigKey, snSigPubKey, snKey, snPubKey);
			else if (snSigPubKey != null && snSigKey != null)
				context.CurrentModuleWriterOptions.InitializeEnhancedStrongNameSigning(context.CurrentModule, snSigKey, snSigPubKey);
			else
				context.CurrentModuleWriterOptions.InitializeStrongNameSigning(context.CurrentModule, snKey);

			if (snDelaySig) {
				context.CurrentModuleWriterOptions.StrongNamePublicKey = snPubKey;
				context.CurrentModuleWriterOptions.StrongNameKey = null;
			}

			foreach (var type in context.CurrentModule.GetTypes())
				foreach (var method in type.Methods) {
					token.ThrowIfCancellationRequested();

					if (method.Body != null) {
						method.Body.Instructions.SimplifyMacros(method.Body.Variables, method.Parameters);
					}
				}
		}

		private static void ProcessModule(ConfuserContext context, CancellationToken token) {
		}

		private static void OptimizeMethods(ConfuserContext context, CancellationToken token) {
			Debug.Assert(context != null, $"{nameof(context)} != null");

			var logger = context.Registry.GetRequiredService<ILoggerFactory>().CreateLogger("core");

			foreach (var type in context.CurrentModule.GetTypes())
				foreach (var method in type.Methods) {
					token.ThrowIfCancellationRequested();

					if (method.Body != null) {
						logger.LogTrace("Optimizing method '{0}'", method);
						method.Body.Instructions.OptimizeMacros();
					}
				}
		}

		private static void EndModule(ConfuserContext context, CancellationToken token) {
			string output = context.Modules[context.CurrentModuleIndex].Location;
			if (output != null) {
				if (!Path.IsPathRooted(output))
					output = Path.Combine(Environment.CurrentDirectory, output);
				output = Utils.GetRelativePath(output, context.BaseDirectory);
			}
			else {
				output = context.CurrentModule.Name;
			}

			context.OutputPaths = context.OutputPaths.SetItem(context.CurrentModuleIndex, output);
		}

		private static void WriteModule(ConfuserContext context, CancellationToken token) {
			Debug.Assert(context != null, $"{nameof(context)} != null");

			var logger = context.Registry.GetRequiredService<ILoggerFactory>().CreateLogger("core");

			logger.LogInformation("Writing module '{0}'...", context.CurrentModule.Name);

			MemoryStream pdb = null, output = new MemoryStream();

			if (context.CurrentModule.PdbState != null) {
				pdb = new MemoryStream();
				context.CurrentModuleWriterOptions.WritePdb = true;
				context.CurrentModuleWriterOptions.PdbFileName =
					Path.ChangeExtension(Path.GetFileName(context.OutputPaths[context.CurrentModuleIndex]), "pdb");
				context.CurrentModuleWriterOptions.PdbStream = pdb;
			}

			token.ThrowIfCancellationRequested();

			if (context.CurrentModuleWriterOptions is ModuleWriterOptions)
				context.CurrentModule.Write(output, (ModuleWriterOptions)context.CurrentModuleWriterOptions);
			else
				context.CurrentModule.NativeWrite(output,
					(NativeModuleWriterOptions)context.CurrentModuleWriterOptions);

			token.ThrowIfCancellationRequested();

			context.CurrentModuleOutput = output.ToArray();
			if (context.CurrentModule.PdbState != null)
				context.CurrentModuleSymbol = pdb.ToArray();
		}

		private static void DebugSymbols(ConfuserContext context, CancellationToken token) {
			Debug.Assert(context != null, $"{nameof(context)} != null");

			var logger = context.Registry.GetRequiredService<ILoggerFactory>().CreateLogger("core");

			logger.LogInformation("Finalizing...");
			for (int i = 0; i < context.OutputModules.Count; i++) {
				token.ThrowIfCancellationRequested();

				if (context.OutputSymbols[i].IsEmpty)
					continue;
				string path = Path.GetFullPath(Path.Combine(context.OutputDirectory, context.OutputPaths[i]));
				string dir = Path.GetDirectoryName(path);
				if (!Directory.Exists(dir))
					Directory.CreateDirectory(dir);

				File.WriteAllBytes(Path.ChangeExtension(path, "pdb"), context.OutputSymbols[i].ToArray());
			}
		}

		private static void Pack(ConfuserContext context, CancellationToken token) {
			Debug.Assert(context != null, $"{nameof(context)} != null");

			if (context.Packer != null) {
				var logger = context.Registry.GetRequiredService<ILoggerFactory>().CreateLogger("core");
				logger.LogInformation("Packing...");
				context.Packer.Pack(context,
					new ProtectionParameters(context.Packer, context.Modules.OfType<IDnlibDef>().ToImmutableArray()),
					token);
			}
		}

		private static void SaveModules(ConfuserContext context, CancellationToken token) {
			Debug.Assert(context != null, $"{nameof(context)} != null");

			var logger = context.Registry.GetRequiredService<ILoggerFactory>().CreateLogger("core");

			context.Resolver.Clear();

			for (int i = 0; i < context.OutputModules.Count; i++) {
				token.ThrowIfCancellationRequested();

				var path = Path.GetFullPath(Path.Combine(context.OutputDirectory, context.OutputPaths[i]));

				var sourceModule = context.Modules[i];
				if (sourceModule.Metadata != null) {
					var sourcePath = Path.GetFullPath(sourceModule.Metadata.PEImage.Filename);

					if (string.Equals(path, sourcePath, StringComparison.OrdinalIgnoreCase)) {
						// we are doing an in place obfuscation. We need to make sure that the handle to the file is closed
						// in case a memory mapped file is in use to read the image.
						(sourceModule.Metadata.PEImage as IInternalPEImage)?.UnsafeDisableMemoryMappedIO();
					}
				}

				string dir = Path.GetDirectoryName(path);
				if (!Directory.Exists(dir))
					Directory.CreateDirectory(dir);
				logger.LogDebug("Saving to '{0}'...", path);
				File.WriteAllBytes(path, context.OutputModules[i].ToArray());
			}
		}

		/// <summary>
		///     Prints the copyright stuff and environment information.
		/// </summary>
		/// <param name="context">The working context.</param>
		private static void PrintInfo(ConfuserContext context, ILogger logger) {
			if (context.PackerInitiated) {
				logger.LogInformation("Protecting packer stub...");
			}
			else {
				logger.LogInformation("{0} {1}", Version, Copyright);

				var mono = Type.GetType("Mono.Runtime");
				logger.LogInformation(
					"Running on {0}, {1}, {2} bits",
					Environment.OSVersion,
					mono == null
						? ".NET Framework v" + Environment.Version
						: mono.GetMethod("GetDisplayName", BindingFlags.NonPublic | BindingFlags.Static)
							.Invoke(null, null),
					IntPtr.Size * 8);
			}
		}

		private static IEnumerable<string> GetFrameworkVersions() {
			// This function only works on Windows and on the mono runtime on other systems.
			if (!RuntimeInformation.IsOSPlatform(OSPlatform.Windows) && Type.GetType("Mono.Runtime") == null)
				yield break;
			
			// http://msdn.microsoft.com/en-us/library/hh925568.aspx
			using (RegistryKey ndpKey =
				RegistryKey.OpenRemoteBaseKey(RegistryHive.LocalMachine, "")
					.OpenSubKey(@"SOFTWARE\Microsoft\NET Framework Setup\NDP\")) {
				foreach (string versionKeyName in ndpKey.GetSubKeyNames()) {
					if (!versionKeyName.StartsWith("v"))
						continue;

					RegistryKey versionKey = ndpKey.OpenSubKey(versionKeyName);
					var name = (string)versionKey.GetValue("Version", "");
					string sp = versionKey.GetValue("SP", "").ToString();
					string install = versionKey.GetValue("Install", "").ToString();
					if (install == "" || sp != "" && install == "1")
						yield return versionKeyName + "  " + name;

					if (name != "")
						continue;

					foreach (string subKeyName in versionKey.GetSubKeyNames()) {
						RegistryKey subKey = versionKey.OpenSubKey(subKeyName);
						name = (string)subKey.GetValue("Version", "");
						if (name != "")
							sp = subKey.GetValue("SP", "").ToString();
						install = subKey.GetValue("Install", "").ToString();

						if (install == "")
							yield return versionKeyName + "  " + name;
						else if (install == "1")
							yield return "  " + subKeyName + "  " + name;
					}
				}
			}

			using (RegistryKey ndpKey =
				RegistryKey.OpenRemoteBaseKey(RegistryHive.LocalMachine, "")
					.OpenSubKey(@"SOFTWARE\Microsoft\NET Framework Setup\NDP\v4\Full\")) {
				if (ndpKey.GetValue("Release") == null)
					yield break;
				var releaseKey = (int)ndpKey.GetValue("Release");
				yield return "v4.5 " + releaseKey;
			}
		}

		/// <summary>
		///     Prints the environment information when error occurred.
		/// </summary>
		/// <param name="context">The working context.</param>
		private static void PrintEnvironmentInfo(ConfuserContext context, ILogger logger) {
			try {
				if (context.PackerInitiated)
					return;

				var buildMsg = new StringBuilder();

				buildMsg.AppendLine("---BEGIN DEBUG INFO---");
				var firstFramework = true;
				foreach (string ver in GetFrameworkVersions()) {
					if (firstFramework) {
						buildMsg.AppendLine("Installed Framework Versions:");
						firstFramework = false;
					}

					buildMsg.AppendFormat("    {0}", ver.Trim()).AppendLine();
				}

				if (!firstFramework) buildMsg.AppendLine();

				if (context.Resolver != null) {
					buildMsg.AppendLine("Cached assemblies:");
					foreach (var asm in context.Resolver.GetCachedAssemblies().Where(def => def != null)) {
						if (string.IsNullOrEmpty(asm.ManifestModule.Location))
							buildMsg.AppendFormat("    {0}", asm.FullName).AppendLine();
						else
							buildMsg.AppendFormat("    {0} ({1})", asm.FullName, asm.ManifestModule.Location)
								.AppendLine();
						foreach (var reference in asm.Modules.OfType<ModuleDefMD>()
							.SelectMany(m => m.GetAssemblyRefs()))
							buildMsg.AppendFormat("        {0}", reference.FullName).AppendLine();
					}
				}

				buildMsg.AppendLine("---END DEBUG INFO---");
				logger.LogDebug(buildMsg.ToString());
			}
			catch {
				// Ignored
			}
		}
	}
}<|MERGE_RESOLUTION|>--- conflicted
+++ resolved
@@ -9,6 +9,7 @@
 using System.Text;
 using System.Threading;
 using System.Threading.Tasks;
+using Confuser.Core.Project;
 using Confuser.Core.Services;
 using dnlib.DotNet;
 using dnlib.DotNet.Emit;
@@ -91,25 +92,6 @@
 
 			bool ok = false;
 			try {
-<<<<<<< HEAD
-=======
-				// Enable watermarking by default
-				context.Project.Rules.Insert(0, new Rule {
-					new SettingItem<Protection>(WatermarkingProtection._Id)
-				});
-
-				var asmResolver = new AssemblyResolver();
-				asmResolver.EnableTypeDefCache = true;
-				asmResolver.DefaultModuleContext = new ModuleContext(asmResolver);
-				context.Resolver = asmResolver;
-				context.BaseDirectory = Path.Combine(Environment.CurrentDirectory, context.Project.BaseDirectory.TrimEnd(Path.DirectorySeparatorChar) + Path.DirectorySeparatorChar);
-				context.OutputDirectory = Path.Combine(context.Project.BaseDirectory, context.Project.OutputDirectory.TrimEnd(Path.DirectorySeparatorChar) + Path.DirectorySeparatorChar);
-				foreach (string probePath in context.Project.ProbePaths)
-					asmResolver.PostSearchPaths.Insert(0, Path.Combine(context.BaseDirectory, probePath));
-
-				context.CheckCancellation();
-
->>>>>>> 1fac295e
 				Marker marker = parameters.GetMarker();
 
 				// 2. Discover plugins
@@ -139,7 +121,6 @@
 					throw new ConfuserException(ex);
 				}
 
-<<<<<<< HEAD
 				sortedComponents.AddRange(packers.Select(l => l.Value));
 
 				token.ThrowIfCancellationRequested();
@@ -147,34 +128,6 @@
 				// 4. Initialize components
 				logger.LogDebug("Initializing...");
 				foreach (var comp in sortedComponents) {
-=======
-				components.Insert(0, new CoreComponent(context, marker));
-				foreach (Protection prot in prots)
-					components.Add(prot);
-				foreach (Packer packer in packers)
-					components.Add(packer);
-
-				context.CheckCancellation();
-
-				// 4. Load modules
-				context.Logger.Info("Loading input modules...");
-				marker.Initalize(prots, packers);
-				MarkerResult markings = marker.MarkProject(context.Project, context);
-				context.Modules = new ModuleSorter(markings.Modules).Sort().ToList().AsReadOnly();
-				foreach (var module in context.Modules)
-					module.EnableTypeDefFindCache = false;
-				context.OutputModules = Enumerable.Repeat<byte[]>(null, context.Modules.Count).ToArray();
-				context.OutputSymbols = Enumerable.Repeat<byte[]>(null, context.Modules.Count).ToArray();
-				context.OutputPaths = Enumerable.Repeat<string>(null, context.Modules.Count).ToArray();
-				context.Packer = markings.Packer;
-				context.ExternalModules = markings.ExternalModules;
-
-				context.CheckCancellation();
-
-				// 5. Initialize components
-				context.Logger.Info("Initializing...");
-				foreach (ConfuserComponent comp in components) {
->>>>>>> 1fac295e
 					try {
 						comp.Initialize(serviceCollection);
 					}
@@ -194,26 +147,30 @@
 					PrintInfo(context, logger);
 
 					try {
+						// Enable watermarking by default
+						context.Project.Rules.Insert(0, new Rule {
+							new SettingItem<IProtection>(WatermarkingProtection.Id)
+						});
+
 						var asmResolver = new AssemblyResolver();
 						asmResolver.EnableTypeDefCache = true;
 						asmResolver.DefaultModuleContext = new ModuleContext(asmResolver);
 						context.Resolver = asmResolver;
 						context.BaseDirectory = Path.Combine(Environment.CurrentDirectory,
-							parameters.Project.BaseDirectory.TrimEnd(Path.DirectorySeparatorChar) +
+							context.Project.BaseDirectory.TrimEnd(Path.DirectorySeparatorChar) +
 							Path.DirectorySeparatorChar);
-						context.OutputDirectory = Path.Combine(parameters.Project.BaseDirectory,
-							parameters.Project.OutputDirectory.TrimEnd(Path.DirectorySeparatorChar) +
+						context.OutputDirectory = Path.Combine(context.Project.BaseDirectory,
+							context.Project.OutputDirectory.TrimEnd(Path.DirectorySeparatorChar) +
 							Path.DirectorySeparatorChar);
-						foreach (string probePath in parameters.Project.ProbePaths)
+						foreach (string probePath in context.Project.ProbePaths)
 							asmResolver.PostSearchPaths.Insert(0, Path.Combine(context.BaseDirectory, probePath));
 
 						token.ThrowIfCancellationRequested();
-
 
 						// 5. Load modules
 						logger.LogInformation("Loading input modules...");
 						marker.Initalize(prots, packers);
-						MarkerResult markings = marker.MarkProject(parameters.Project, context, token);
+						MarkerResult markings = marker.MarkProject(context.Project, context, token);
 						context.Modules = new ModuleSorter(markings.Modules).Sort().ToImmutableArray();
 						foreach (var module in context.Modules)
 							module.EnableTypeDefFindCache = false;
@@ -372,34 +329,6 @@
 				var cctor = modType.FindOrCreateStaticConstructor();
 				if (!marker.IsMarked(context, cctor))
 					marker.Mark(context, cctor, null);
-			}
-
-			logger.LogDebug("Watermarking...");
-			foreach (var module in context.Modules) {
-				var attrRef = module.CorLibTypes.GetTypeRef("System", "Attribute");
-				var attrType = new TypeDefUser("", "ConfusedByAttribute", attrRef);
-				module.Types.Add(attrType);
-				marker.Mark(context, attrType, null);
-
-				var ctor = new MethodDefUser(
-					".ctor",
-					MethodSig.CreateInstance(module.CorLibTypes.Void, module.CorLibTypes.String),
-					MethodImplAttributes.Managed,
-					MethodAttributes.HideBySig | MethodAttributes.Public | MethodAttributes.SpecialName |
-					MethodAttributes.RTSpecialName);
-				ctor.Body = new CilBody();
-				ctor.Body.MaxStack = 1;
-				ctor.Body.Instructions.Add(OpCodes.Ldarg_0.ToInstruction());
-				ctor.Body.Instructions.Add(OpCodes.Call.ToInstruction(new MemberRefUser(module, ".ctor",
-					MethodSig.CreateInstance(module.CorLibTypes.Void), attrRef)));
-				ctor.Body.Instructions.Add(OpCodes.Ret.ToInstruction());
-				attrType.Methods.Add(ctor);
-				marker.Mark(context, ctor, null);
-
-				var attr = new CustomAttribute(ctor);
-				attr.ConstructorArguments.Add(new CAArgument(module.CorLibTypes.String, Version));
-
-				module.CustomAttributes.Add(attr);
 			}
 		}
 
