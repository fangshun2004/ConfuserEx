﻿using System;
using System.Diagnostics;
using System.IO;
using System.Linq;
<<<<<<< HEAD
using System.Runtime.InteropServices;
using System.Threading.Tasks;
=======
>>>>>>> bc50064e
using System.Xml;
using Confuser.CLI.Properties;
using Confuser.Core;
using Confuser.Core.Project;
using Microsoft.Extensions.CommandLineUtils;
using Microsoft.Extensions.Logging;

namespace Confuser.CLI {
	internal static class Program {
		internal static int Main(string[] args) {
			var cmd = new CommandLineApplication {
				AllowArgumentSeparator = true,
				ExtendedHelpText = Resources.ExtendedHelpText
			};
			var noPause = cmd.Option(
				"-n|-nopause",
				Resources.OptionNoPauseDescription,
				CommandOptionType.NoValue);
			var outDir = cmd.Option(
				"-o|-out <path>",
				Resources.OptionOutDirDescription,
				CommandOptionType.SingleValue);
			var probePaths = cmd.Option(
				"-probe <paths>",
				Resources.OptionProbeDescription,
				CommandOptionType.MultipleValue);
			var plugins = cmd.Option(
				"-plugin <paths>",
				Resources.OptionPluginDescription,
				CommandOptionType.MultipleValue);
			var debug = cmd.Option(
				"-debug",
				Resources.OptionDebugDescription,
				CommandOptionType.NoValue);
			var verbosity = cmd.Option(
				"-v|-verbosity <verbosity>",
				Resources.OptionVerbosityDescription,
				CommandOptionType.SingleValue);
			var files = cmd.Argument(
				"files",
				Resources.ArgumentFilesDescription,
				true);

			cmd.HelpOption("-?|-h|-help");
			cmd.VersionOption("-version", Resources.VersionShort,
				string.Format(Resources.Culture, Resources.VersionLong, ThisAssembly.AssemblyVersion));

			cmd.OnExecute(async () => {
				if (files.Values.Count == 0) {
					cmd.ShowHelp();
					return -1;
				}

				var parameters = new ConfuserParameters();

				if (files.Values.Count == 1 && Path.GetExtension(files.Values[0]) == ".crproj") {
					try {
						var projFile = files.Values[0];
						var proj = LoadConfuserProject(projFile);
						parameters.Project = proj;
					}
					catch (Exception ex) {
						WriteLineWithColor(ConsoleColor.Red,
							string.Format(Resources.Culture, Resources.ErrorLoadingProjectFailed, ex.ToString()));
						return -1;
					}
				}
				else {
					if (string.IsNullOrEmpty(outDir.Value())) {
						WriteLineWithColor(ConsoleColor.Red, Resources.ErrorNoOutputSpecified);
						cmd.ShowHelp();
						return -1;
					}

					var proj = new ConfuserProject();
					var templateModules = new List<ProjectModule>();

<<<<<<< HEAD
					// Generate a ConfuserProject for input modules
					// Assuming first file = main module
					foreach (var input in files.Values) {
						if (Path.GetExtension(input) == ".crproj") {
							try {
								var templateProj = LoadConfuserProject(input);

								foreach (var rule in templateProj.Rules)
									proj.Rules.Add(rule);
							}
							catch (Exception ex) {
								WriteLineWithColor(ConsoleColor.Red,
									string.Format(Resources.Culture, Resources.ErrorLoadingProjectFailed,
										ex.ToString()));
								return -1;
							}
						}
						else {
							proj.Add(new ProjectModule {Path = input});
						}
					}

					proj.BaseDirectory = Path.GetDirectoryName(files.Values.First());
					proj.OutputDirectory = outDir.Value();
					foreach (var path in probePaths.Values)
=======
					if (Path.GetExtension(files[files.Count - 1]) == ".crproj") {
						LoadTemplateProject(files[files.Count - 1], proj, templateModules);
						files.RemoveAt(files.Count - 1);
					}

					// Generate a ConfuserProject for input modules
					// Assuming first file = main module
					proj.BaseDirectory = Path.GetDirectoryName(files[0]);
					if (string.IsNullOrWhiteSpace(proj.BaseDirectory)) {
						WriteLineWithColor(ConsoleColor.Red, "Failed to identify base directory for main assembly.");
						PrintUsage();
						return -1;
					}

					foreach (var input in files) {
						string modulePath = input;
						if (modulePath.StartsWith(proj.BaseDirectory, StringComparison.OrdinalIgnoreCase)) {
							modulePath = modulePath.Substring(proj.BaseDirectory.Length + 1);
						}

						if (TryMatchTemplateProject(templateModules, proj.BaseDirectory, modulePath, out var matchedModule))
							proj.Add(matchedModule);
						else
							proj.Add(new ProjectModule { Path = modulePath });
					}

					proj.OutputDirectory = outDir;
					foreach (var path in probePaths)
>>>>>>> bc50064e
						proj.ProbePaths.Add(path);
					foreach (var path in plugins.Values)
						proj.PluginPaths.Add(path);
					proj.Debug = debug.HasValue();
					parameters.Project = proj;
				}

				parameters.ConfigureLogging = builder =>
					builder.AddConsole(b => b.IncludeScopes = false).SetMinimumLevel(GetLogLevel(verbosity));

				int retVal = await RunProject(parameters);

				// ReSharper disable once InvertIf
				if (NeedPause() && !noPause.HasValue()) {
					Console.WriteLine(Resources.PressAnyKeyToContinue);
					Console.ReadKey(true);
				}

				return retVal;
<<<<<<< HEAD
			});
=======
			}
			finally {
				Console.ForegroundColor = original;
				Console.Title = originalTitle;
			}
		}

		static bool TryMatchTemplateProject(List<ProjectModule> templateModules, string baseDirectory, string modulePath, out ProjectModule matchedModule) {
			var matchedToTemplate = false;
			matchedModule = null;

			foreach (var templateModule in templateModules) {
				var templatePath = templateModule.Path;
				if (templatePath.StartsWith(@".\", StringComparison.Ordinal))
					templatePath = templatePath.Substring(2);

				if (modulePath.Equals(templatePath, StringComparison.OrdinalIgnoreCase))
					matchedToTemplate = true;

				if (modulePath.Equals(Path.Combine(baseDirectory, templatePath), StringComparison.OrdinalIgnoreCase))
					matchedToTemplate = true;

				if (matchedToTemplate)
					matchedModule = templateModule;
			}

			return matchedToTemplate;
		}

		static void LoadTemplateProject(string templatePath, ConfuserProject proj, List<ProjectModule> templateModules) {
			var templateProj = new ConfuserProject();
			var xmlDoc = new XmlDocument();
			xmlDoc.Load(templatePath);
			templateProj.Load(xmlDoc);

			foreach (var rule in templateProj.Rules)
				proj.Rules.Add(rule);

			proj.Packer = templateProj.Packer;

			foreach (string pluginPath in templateProj.PluginPaths)
				proj.PluginPaths.Add(pluginPath);

			foreach (string probePath in templateProj.ProbePaths)
				proj.ProbePaths.Add(probePath);

			foreach (var templateModule in templateProj)
				if (templateModule.IsExternal)
					proj.Add(templateModule);
				else
					templateModules.Add(templateModule);
		}

		static int RunProject(ConfuserParameters parameters) {
			var logger = new ConsoleLogger();
			parameters.Logger = logger;

			Console.Title = "ConfuserEx - Running...";
			ConfuserEngine.Run(parameters).Wait();

			return logger.ReturnValue;
		}
>>>>>>> bc50064e

			var originalColor = Console.ForegroundColor;
			Console.ForegroundColor = ConsoleColor.White;

			string originalTitle = null;
			if (RuntimeInformation.IsOSPlatform(OSPlatform.Windows))
				originalTitle = Console.Title;
			Console.Title = Resources.ConsoleTitle;

			try {
				return cmd.Execute(args);
			}
			catch (Exception ex) {
				WriteLineWithColor(ConsoleColor.Red,
					string.Format(Resources.Culture, Resources.ErrorUnexpected, ex.ToString()));

				// ReSharper disable once InvertIf
				if (NeedPause()) {
					Console.WriteLine(Resources.PressAnyKeyToContinue);
					Console.ReadKey(true);
				}

				return -1;
			}
			finally {
				Console.ForegroundColor = originalColor;
				if (originalTitle != null)
					Console.Title = originalTitle;
			}
		}

		private static ConfuserProject LoadConfuserProject(string projFile) {
			var proj = new ConfuserProject();
			var xmlDoc = new XmlDocument();
			xmlDoc.Load(projFile);
			proj.Load(xmlDoc);
			proj.BaseDirectory = Path.Combine(Path.GetDirectoryName(projFile), proj.BaseDirectory);
			return proj;
		}

		private static async Task<int> RunProject(ConfuserParameters parameters) {
			Console.Title = Resources.ConsoleTitleRunning;
			return (await ConfuserEngine.Run(parameters)) ? 0 : -1;
		}

		private static LogLevel GetLogLevel(CommandOption verbosityOption) {
			if (!verbosityOption.HasValue()) return LogLevel.Information;

			switch (verbosityOption.Value()) {
				case "t":
				case "trace":
					return LogLevel.Trace;
				case "d":
				case "debug":
					return LogLevel.Debug;
				case "i":
				case "info":
					return LogLevel.Information;
				case "w":
				case "warn":
				case "warning":
					return LogLevel.Warning;
				case "e":
				case "error":
					return LogLevel.Error;
				case "c":
				case "critical":
					return LogLevel.Critical;
				default:
					return LogLevel.Information;
			}
		}

		private static bool NeedPause() =>
			Debugger.IsAttached || string.IsNullOrEmpty(Environment.GetEnvironmentVariable("PROMPT"));

		private static void WriteLineWithColor(ConsoleColor color, string txt) {
			var original = Console.ForegroundColor;
			try {
				Console.ForegroundColor = color;
				Console.WriteLine(txt);
			}
			finally {
				Console.ForegroundColor = original;
			}
		}
	}
}<|MERGE_RESOLUTION|>--- conflicted
+++ resolved
@@ -1,12 +1,10 @@
 ﻿using System;
+using System.Collections.Generic;
 using System.Diagnostics;
 using System.IO;
 using System.Linq;
-<<<<<<< HEAD
 using System.Runtime.InteropServices;
 using System.Threading.Tasks;
-=======
->>>>>>> bc50064e
 using System.Xml;
 using Confuser.CLI.Properties;
 using Confuser.Core;
@@ -84,48 +82,21 @@
 					var proj = new ConfuserProject();
 					var templateModules = new List<ProjectModule>();
 
-<<<<<<< HEAD
+					if (Path.GetExtension(files.Values.Last()) == ".crproj") {
+						LoadTemplateProject(files.Values.Last(), proj, templateModules);
+						files.Values.RemoveAt(files.Values.Count - 1);
+					}
+
 					// Generate a ConfuserProject for input modules
 					// Assuming first file = main module
-					foreach (var input in files.Values) {
-						if (Path.GetExtension(input) == ".crproj") {
-							try {
-								var templateProj = LoadConfuserProject(input);
-
-								foreach (var rule in templateProj.Rules)
-									proj.Rules.Add(rule);
-							}
-							catch (Exception ex) {
-								WriteLineWithColor(ConsoleColor.Red,
-									string.Format(Resources.Culture, Resources.ErrorLoadingProjectFailed,
-										ex.ToString()));
-								return -1;
-							}
-						}
-						else {
-							proj.Add(new ProjectModule {Path = input});
-						}
-					}
-
 					proj.BaseDirectory = Path.GetDirectoryName(files.Values.First());
-					proj.OutputDirectory = outDir.Value();
-					foreach (var path in probePaths.Values)
-=======
-					if (Path.GetExtension(files[files.Count - 1]) == ".crproj") {
-						LoadTemplateProject(files[files.Count - 1], proj, templateModules);
-						files.RemoveAt(files.Count - 1);
-					}
-
-					// Generate a ConfuserProject for input modules
-					// Assuming first file = main module
-					proj.BaseDirectory = Path.GetDirectoryName(files[0]);
 					if (string.IsNullOrWhiteSpace(proj.BaseDirectory)) {
 						WriteLineWithColor(ConsoleColor.Red, "Failed to identify base directory for main assembly.");
-						PrintUsage();
+						cmd.ShowHelp();
 						return -1;
 					}
 
-					foreach (var input in files) {
+					foreach (var input in files.Values) {
 						string modulePath = input;
 						if (modulePath.StartsWith(proj.BaseDirectory, StringComparison.OrdinalIgnoreCase)) {
 							modulePath = modulePath.Substring(proj.BaseDirectory.Length + 1);
@@ -137,9 +108,9 @@
 							proj.Add(new ProjectModule { Path = modulePath });
 					}
 
-					proj.OutputDirectory = outDir;
-					foreach (var path in probePaths)
->>>>>>> bc50064e
+					proj.OutputDirectory = outDir.Value();
+
+					foreach (var path in probePaths.Values)
 						proj.ProbePaths.Add(path);
 					foreach (var path in plugins.Values)
 						proj.PluginPaths.Add(path);
@@ -159,17 +130,38 @@
 				}
 
 				return retVal;
-<<<<<<< HEAD
 			});
-=======
+
+			var originalColor = Console.ForegroundColor;
+			Console.ForegroundColor = ConsoleColor.White;
+
+			string originalTitle = null;
+			if (RuntimeInformation.IsOSPlatform(OSPlatform.Windows))
+				originalTitle = Console.Title;
+			Console.Title = Resources.ConsoleTitle;
+
+			try {
+				return cmd.Execute(args);
+			}
+			catch (Exception ex) {
+				WriteLineWithColor(ConsoleColor.Red,
+					string.Format(Resources.Culture, Resources.ErrorUnexpected, ex.ToString()));
+
+				// ReSharper disable once InvertIf
+				if (NeedPause()) {
+					Console.WriteLine(Resources.PressAnyKeyToContinue);
+					Console.ReadKey(true);
+				}
+
+				return -1;
 			}
 			finally {
-				Console.ForegroundColor = original;
+				Console.ForegroundColor = originalColor;
 				Console.Title = originalTitle;
 			}
 		}
 
-		static bool TryMatchTemplateProject(List<ProjectModule> templateModules, string baseDirectory, string modulePath, out ProjectModule matchedModule) {
+		private static bool TryMatchTemplateProject(List<ProjectModule> templateModules, string baseDirectory, string modulePath, out ProjectModule matchedModule) {
 			var matchedToTemplate = false;
 			matchedModule = null;
 
@@ -191,7 +183,7 @@
 			return matchedToTemplate;
 		}
 
-		static void LoadTemplateProject(string templatePath, ConfuserProject proj, List<ProjectModule> templateModules) {
+		private static void LoadTemplateProject(string templatePath, ConfuserProject proj, List<ProjectModule> templateModules) {
 			var templateProj = new ConfuserProject();
 			var xmlDoc = new XmlDocument();
 			xmlDoc.Load(templatePath);
@@ -213,47 +205,6 @@
 					proj.Add(templateModule);
 				else
 					templateModules.Add(templateModule);
-		}
-
-		static int RunProject(ConfuserParameters parameters) {
-			var logger = new ConsoleLogger();
-			parameters.Logger = logger;
-
-			Console.Title = "ConfuserEx - Running...";
-			ConfuserEngine.Run(parameters).Wait();
-
-			return logger.ReturnValue;
-		}
->>>>>>> bc50064e
-
-			var originalColor = Console.ForegroundColor;
-			Console.ForegroundColor = ConsoleColor.White;
-
-			string originalTitle = null;
-			if (RuntimeInformation.IsOSPlatform(OSPlatform.Windows))
-				originalTitle = Console.Title;
-			Console.Title = Resources.ConsoleTitle;
-
-			try {
-				return cmd.Execute(args);
-			}
-			catch (Exception ex) {
-				WriteLineWithColor(ConsoleColor.Red,
-					string.Format(Resources.Culture, Resources.ErrorUnexpected, ex.ToString()));
-
-				// ReSharper disable once InvertIf
-				if (NeedPause()) {
-					Console.WriteLine(Resources.PressAnyKeyToContinue);
-					Console.ReadKey(true);
-				}
-
-				return -1;
-			}
-			finally {
-				Console.ForegroundColor = originalColor;
-				if (originalTitle != null)
-					Console.Title = originalTitle;
-			}
 		}
 
 		private static ConfuserProject LoadConfuserProject(string projFile) {
