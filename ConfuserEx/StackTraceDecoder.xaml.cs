﻿using System.Windows;
using Confuser.Renamer;
using Ookii.Dialogs.Wpf;

namespace ConfuserEx {
	/// <summary>
	///     Interaction logic for StackTraceDecoder.xaml
	/// </summary>
	public partial class StackTraceDecoder {
		MessageDeobfuscator _messageDeobfuscator;

<<<<<<< HEAD
			try {
				symMap.Clear();
				using (var reader = new StreamReader(File.OpenRead(path))) {
					var line = reader.ReadLine();
					while (line != null) {
						int tabIndex = line.IndexOf('\t');
						if (tabIndex == -1)
							throw new FileFormatException();
						symMap.Add(line.Substring(0, tabIndex), line.Substring(tabIndex + 1));
						line = reader.ReadLine();
					}
				}

				status.Content = "Loaded symbol map from '" + shortPath + "' successfully.";
			}
			catch {
				status.Content = "Failed to load symbol map from '" + shortPath + "'.";
			}
		}
=======
		public StackTraceDecoder() => InitializeComponent();
>>>>>>> bc50064e

		void ChooseMapPath(object sender, RoutedEventArgs e) {
			var ofd = new VistaOpenFileDialog();
			ofd.Filter = "Symbol maps (*.map)|*.map|All Files (*.*)|*.*";
			if (ofd.ShowDialog() ?? false) {
				PathBox.Text = ofd.FileName;
			}
		}

		void Decode_Click(object sender, RoutedEventArgs e) {
			bool error = false;
			if (optSym.IsChecked ?? true) {
				var path = PathBox.Text.Trim(' ', '"');
				string shortPath = path;
				if (path.Length > 35)
					shortPath = "..." + path.Substring(path.Length - 35, 35);

				try {
					_messageDeobfuscator = MessageDeobfuscator.Load(path);
					status.Content = "Loaded symbol map from '" + shortPath + "' successfully.";
				}
				catch {
					status.Content = "Failed to load symbol map from '" + shortPath + "'.";
					error = true;
				}
			}
			else {
				_messageDeobfuscator = new MessageDeobfuscator(PassBox.Password);
			}

			if (!error) {
				stackTrace.Text = _messageDeobfuscator.DeobfuscateMessage(stackTrace.Text);
			}
		}
	}
}<|MERGE_RESOLUTION|>--- conflicted
+++ resolved
@@ -9,29 +9,7 @@
 	public partial class StackTraceDecoder {
 		MessageDeobfuscator _messageDeobfuscator;
 
-<<<<<<< HEAD
-			try {
-				symMap.Clear();
-				using (var reader = new StreamReader(File.OpenRead(path))) {
-					var line = reader.ReadLine();
-					while (line != null) {
-						int tabIndex = line.IndexOf('\t');
-						if (tabIndex == -1)
-							throw new FileFormatException();
-						symMap.Add(line.Substring(0, tabIndex), line.Substring(tabIndex + 1));
-						line = reader.ReadLine();
-					}
-				}
-
-				status.Content = "Loaded symbol map from '" + shortPath + "' successfully.";
-			}
-			catch {
-				status.Content = "Failed to load symbol map from '" + shortPath + "'.";
-			}
-		}
-=======
 		public StackTraceDecoder() => InitializeComponent();
->>>>>>> bc50064e
 
 		void ChooseMapPath(object sender, RoutedEventArgs e) {
 			var ofd = new VistaOpenFileDialog();
