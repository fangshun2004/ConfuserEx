﻿<Window x:Class="ConfuserEx.StackTraceDecoder"
        xmlns="http://schemas.microsoft.com/winfx/2006/xaml/presentation"
        xmlns:x="http://schemas.microsoft.com/winfx/2006/xaml"
        xmlns:local="clr-namespace:ConfuserEx"
        Style="{StaticResource DarkWindow}" ShowInTaskbar="False"
        Title="Stack Trace Decoder" Height="400" Width="600">
<<<<<<< HEAD
  <Grid Margin="10">
    <Grid.RowDefinitions>
      <RowDefinition Height="36px" />
      <RowDefinition Height="36px" />
      <RowDefinition Height="*" />
    </Grid.RowDefinitions>
    <Grid.ColumnDefinitions>
      <ColumnDefinition Width="Auto" />
      <ColumnDefinition Width="*" />
    </Grid.ColumnDefinitions>
    <Border Grid.RowSpan="2" Grid.Column="0" BorderThickness="0,0,1,0" BorderBrush="{StaticResource Border}" Margin="5">
      <StackPanel VerticalAlignment="Center">
        <RadioButton x:Name="optSym" Margin="5" IsChecked="True">Symbol Map</RadioButton>
        <RadioButton x:Name="optPass" Margin="5">Password</RadioButton>
      </StackPanel>
    </Border>
    <DockPanel Grid.Row="0" Grid.Column="1"
               Visibility="{Binding IsChecked, ElementName=optSym, Converter={x:Static local:BoolToVisibilityConverter.Instance}}">
      <Label DockPanel.Dock="Left" VerticalAlignment="Center" HorizontalAlignment="Right">Symbol Map:</Label>
      <Button DockPanel.Dock="Right" Margin="5" VerticalAlignment="Center" Height="26" Width="25"
              Click="ChooseMapPath">
        <TextBlock FontSize="14px" FontFamily="{DynamicResource FontAwesome}" Text="&#xf141;" Height="10px"
                   TextOptions.TextRenderingMode="GrayScale" />
      </Button>
      <TextBox x:Name="PathBox" Grid.Row="1" Grid.Column="1" Margin="5" VerticalContentAlignment="Center"
               TextChanged="PathBox_TextChanged"
               local:FileDragDrop.Command="{x:Static local:FileDragDrop.FileCmd}" />
    </DockPanel>
    <DockPanel Grid.Row="0" Grid.Column="1"
               Visibility="{Binding IsChecked, ElementName=optPass, Converter={x:Static local:BoolToVisibilityConverter.Instance}}">
      <Label DockPanel.Dock="Left" VerticalAlignment="Center" HorizontalAlignment="Right">Password:</Label>
      <TextBox x:Name="PassBox" Grid.Row="1" Grid.Column="1" Margin="5" VerticalContentAlignment="Center" />
    </DockPanel>
    <DockPanel Grid.Row="1" Grid.Column="1">
      <Button DockPanel.Dock="Right" Margin="5" Padding="10,0,10,0" Click="Decode_Click">Decode!</Button>
      <Label x:Name="status" HorizontalAlignment="Left" VerticalAlignment="Center" Margin="5,2,10,2" />
    </DockPanel>
    <TextBox x:Name="stackTrace" Grid.ColumnSpan="2" Grid.Row="2" Margin="5" AcceptsReturn="True" FontFamily="Consolas"
             ScrollViewer.HorizontalScrollBarVisibility="Auto" ScrollViewer.VerticalScrollBarVisibility="Visible" />
  </Grid>
=======
    <Grid Margin="10">
        <Grid.RowDefinitions>
            <RowDefinition Height="36px" />
            <RowDefinition Height="36px" />
            <RowDefinition Height="*" />
        </Grid.RowDefinitions>
        <Grid.ColumnDefinitions>
            <ColumnDefinition Width="Auto"/>
            <ColumnDefinition Width="*"/>
        </Grid.ColumnDefinitions>
        <Border Grid.RowSpan="2" Grid.Column="0" BorderThickness="0,0,1,0" BorderBrush="{StaticResource Border}" Margin="5">
            <StackPanel VerticalAlignment="Center">
                <RadioButton x:Name="optSym" Margin="5" IsChecked="True">Symbol Map</RadioButton>
                <RadioButton x:Name="optPass" Margin="5">Password</RadioButton>
            </StackPanel>
        </Border>
        <DockPanel Grid.Row="0" Grid.Column="1" Visibility="{Binding IsChecked, ElementName=optSym, Converter={x:Static local:BoolToVisibilityConverter.Instance}}">
            <Label DockPanel.Dock="Left" VerticalAlignment="Center" HorizontalAlignment="Right">Symbol Map:</Label>
            <Button DockPanel.Dock="Right" Margin="5" VerticalAlignment="Center" Height="26" Width="25"
                    Click="ChooseMapPath">
                <TextBlock FontSize="14px" FontFamily="{DynamicResource FontAwesome}" Text="&#xf141;" Height="10px"
                           TextOptions.TextRenderingMode="GrayScale" />
            </Button>
            <TextBox x:Name="PathBox" Grid.Row="1" Grid.Column="1" Margin="5" VerticalContentAlignment="Center"
                     TextChanged="PathBox_TextChanged"
                     local:FileDragDrop.Command="{x:Static local:FileDragDrop.FileCmd}" />
        </DockPanel>
        <DockPanel Grid.Row="0" Grid.Column="1" Visibility="{Binding IsChecked, ElementName=optPass, Converter={x:Static local:BoolToVisibilityConverter.Instance}}">
            <Label DockPanel.Dock="Left" VerticalAlignment="Center" HorizontalAlignment="Right">Password:</Label>
            <PasswordBox x:Name="PassBox" Margin="5" VerticalContentAlignment="Center"/>
        </DockPanel>
        <DockPanel Grid.Row="1" Grid.Column="1">
            <Button DockPanel.Dock="Right" Margin="5" Padding="10,0,10,0" Click="Decode_Click">Decode!</Button>
            <Label x:Name="status" HorizontalAlignment="Left" VerticalAlignment="Center" Margin="5,2,10,2" />
        </DockPanel>
        <TextBox x:Name="stackTrace" Grid.ColumnSpan="2" Grid.Row="2" Margin="5" AcceptsReturn="True" FontFamily="Consolas"
                 ScrollViewer.HorizontalScrollBarVisibility="Auto" ScrollViewer.VerticalScrollBarVisibility="Visible"
                 TextWrapping="Wrap"/>
    </Grid>
>>>>>>> bd716395
</Window><|MERGE_RESOLUTION|>--- conflicted
+++ resolved
@@ -4,7 +4,6 @@
         xmlns:local="clr-namespace:ConfuserEx"
         Style="{StaticResource DarkWindow}" ShowInTaskbar="False"
         Title="Stack Trace Decoder" Height="400" Width="600">
-<<<<<<< HEAD
   <Grid Margin="10">
     <Grid.RowDefinitions>
       <RowDefinition Height="36px" />
@@ -12,8 +11,8 @@
       <RowDefinition Height="*" />
     </Grid.RowDefinitions>
     <Grid.ColumnDefinitions>
-      <ColumnDefinition Width="Auto" />
-      <ColumnDefinition Width="*" />
+      <ColumnDefinition Width="Auto"/>
+      <ColumnDefinition Width="*"/>
     </Grid.ColumnDefinitions>
     <Border Grid.RowSpan="2" Grid.Column="0" BorderThickness="0,0,1,0" BorderBrush="{StaticResource Border}" Margin="5">
       <StackPanel VerticalAlignment="Center">
@@ -21,69 +20,27 @@
         <RadioButton x:Name="optPass" Margin="5">Password</RadioButton>
       </StackPanel>
     </Border>
-    <DockPanel Grid.Row="0" Grid.Column="1"
-               Visibility="{Binding IsChecked, ElementName=optSym, Converter={x:Static local:BoolToVisibilityConverter.Instance}}">
+    <DockPanel Grid.Row="0" Grid.Column="1" Visibility="{Binding IsChecked, ElementName=optSym, Converter={x:Static local:BoolToVisibilityConverter.Instance}}">
       <Label DockPanel.Dock="Left" VerticalAlignment="Center" HorizontalAlignment="Right">Symbol Map:</Label>
       <Button DockPanel.Dock="Right" Margin="5" VerticalAlignment="Center" Height="26" Width="25"
-              Click="ChooseMapPath">
+                    Click="ChooseMapPath">
         <TextBlock FontSize="14px" FontFamily="{DynamicResource FontAwesome}" Text="&#xf141;" Height="10px"
-                   TextOptions.TextRenderingMode="GrayScale" />
+                           TextOptions.TextRenderingMode="GrayScale" />
       </Button>
       <TextBox x:Name="PathBox" Grid.Row="1" Grid.Column="1" Margin="5" VerticalContentAlignment="Center"
-               TextChanged="PathBox_TextChanged"
-               local:FileDragDrop.Command="{x:Static local:FileDragDrop.FileCmd}" />
+                     TextChanged="PathBox_TextChanged"
+                     local:FileDragDrop.Command="{x:Static local:FileDragDrop.FileCmd}" />
     </DockPanel>
-    <DockPanel Grid.Row="0" Grid.Column="1"
-               Visibility="{Binding IsChecked, ElementName=optPass, Converter={x:Static local:BoolToVisibilityConverter.Instance}}">
+    <DockPanel Grid.Row="0" Grid.Column="1" Visibility="{Binding IsChecked, ElementName=optPass, Converter={x:Static local:BoolToVisibilityConverter.Instance}}">
       <Label DockPanel.Dock="Left" VerticalAlignment="Center" HorizontalAlignment="Right">Password:</Label>
-      <TextBox x:Name="PassBox" Grid.Row="1" Grid.Column="1" Margin="5" VerticalContentAlignment="Center" />
+      <PasswordBox x:Name="PassBox" Margin="5" VerticalContentAlignment="Center"/>
     </DockPanel>
     <DockPanel Grid.Row="1" Grid.Column="1">
       <Button DockPanel.Dock="Right" Margin="5" Padding="10,0,10,0" Click="Decode_Click">Decode!</Button>
       <Label x:Name="status" HorizontalAlignment="Left" VerticalAlignment="Center" Margin="5,2,10,2" />
     </DockPanel>
     <TextBox x:Name="stackTrace" Grid.ColumnSpan="2" Grid.Row="2" Margin="5" AcceptsReturn="True" FontFamily="Consolas"
-             ScrollViewer.HorizontalScrollBarVisibility="Auto" ScrollViewer.VerticalScrollBarVisibility="Visible" />
-  </Grid>
-=======
-    <Grid Margin="10">
-        <Grid.RowDefinitions>
-            <RowDefinition Height="36px" />
-            <RowDefinition Height="36px" />
-            <RowDefinition Height="*" />
-        </Grid.RowDefinitions>
-        <Grid.ColumnDefinitions>
-            <ColumnDefinition Width="Auto"/>
-            <ColumnDefinition Width="*"/>
-        </Grid.ColumnDefinitions>
-        <Border Grid.RowSpan="2" Grid.Column="0" BorderThickness="0,0,1,0" BorderBrush="{StaticResource Border}" Margin="5">
-            <StackPanel VerticalAlignment="Center">
-                <RadioButton x:Name="optSym" Margin="5" IsChecked="True">Symbol Map</RadioButton>
-                <RadioButton x:Name="optPass" Margin="5">Password</RadioButton>
-            </StackPanel>
-        </Border>
-        <DockPanel Grid.Row="0" Grid.Column="1" Visibility="{Binding IsChecked, ElementName=optSym, Converter={x:Static local:BoolToVisibilityConverter.Instance}}">
-            <Label DockPanel.Dock="Left" VerticalAlignment="Center" HorizontalAlignment="Right">Symbol Map:</Label>
-            <Button DockPanel.Dock="Right" Margin="5" VerticalAlignment="Center" Height="26" Width="25"
-                    Click="ChooseMapPath">
-                <TextBlock FontSize="14px" FontFamily="{DynamicResource FontAwesome}" Text="&#xf141;" Height="10px"
-                           TextOptions.TextRenderingMode="GrayScale" />
-            </Button>
-            <TextBox x:Name="PathBox" Grid.Row="1" Grid.Column="1" Margin="5" VerticalContentAlignment="Center"
-                     TextChanged="PathBox_TextChanged"
-                     local:FileDragDrop.Command="{x:Static local:FileDragDrop.FileCmd}" />
-        </DockPanel>
-        <DockPanel Grid.Row="0" Grid.Column="1" Visibility="{Binding IsChecked, ElementName=optPass, Converter={x:Static local:BoolToVisibilityConverter.Instance}}">
-            <Label DockPanel.Dock="Left" VerticalAlignment="Center" HorizontalAlignment="Right">Password:</Label>
-            <PasswordBox x:Name="PassBox" Margin="5" VerticalContentAlignment="Center"/>
-        </DockPanel>
-        <DockPanel Grid.Row="1" Grid.Column="1">
-            <Button DockPanel.Dock="Right" Margin="5" Padding="10,0,10,0" Click="Decode_Click">Decode!</Button>
-            <Label x:Name="status" HorizontalAlignment="Left" VerticalAlignment="Center" Margin="5,2,10,2" />
-        </DockPanel>
-        <TextBox x:Name="stackTrace" Grid.ColumnSpan="2" Grid.Row="2" Margin="5" AcceptsReturn="True" FontFamily="Consolas"
                  ScrollViewer.HorizontalScrollBarVisibility="Auto" ScrollViewer.VerticalScrollBarVisibility="Visible"
                  TextWrapping="Wrap"/>
-    </Grid>
->>>>>>> bd716395
+  </Grid>
 </Window>