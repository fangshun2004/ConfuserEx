﻿<Window x:Class="ConfuserEx.StackTraceDecoder"
        xmlns="http://schemas.microsoft.com/winfx/2006/xaml/presentation"
        xmlns:x="http://schemas.microsoft.com/winfx/2006/xaml"
        xmlns:local="clr-namespace:ConfuserEx"
        Style="{StaticResource DarkWindow}" ShowInTaskbar="False"
        Title="Stack Trace Decoder" Height="400" Width="600">
  <Grid Margin="10">
    <Grid.RowDefinitions>
      <RowDefinition Height="36px" />
      <RowDefinition Height="36px" />
      <RowDefinition Height="*" />
    </Grid.RowDefinitions>
    <Grid.ColumnDefinitions>
      <ColumnDefinition Width="Auto"/>
      <ColumnDefinition Width="*"/>
    </Grid.ColumnDefinitions>
    <Border Grid.RowSpan="2" Grid.Column="0" BorderThickness="0,0,1,0" BorderBrush="{StaticResource Border}" Margin="5">
      <StackPanel VerticalAlignment="Center">
        <RadioButton x:Name="optSym" Margin="5" IsChecked="True">Symbol Map</RadioButton>
        <RadioButton x:Name="optPass" Margin="5">Password</RadioButton>
      </StackPanel>
    </Border>
    <DockPanel Grid.Row="0" Grid.Column="1" Visibility="{Binding IsChecked, ElementName=optSym, Converter={x:Static local:BoolToVisibilityConverter.Instance}}">
      <Label DockPanel.Dock="Left" VerticalAlignment="Center" HorizontalAlignment="Right">Symbol Map:</Label>
      <Button DockPanel.Dock="Right" Margin="5" VerticalAlignment="Center" Height="26" Width="25"
                    Click="ChooseMapPath">
        <TextBlock FontSize="14px" FontFamily="{DynamicResource FontAwesome}" Text="&#xf141;" Height="10px"
                           TextOptions.TextRenderingMode="GrayScale" />
<<<<<<< HEAD
      </Button>
      <TextBox x:Name="PathBox" Grid.Row="1" Grid.Column="1" Margin="5" VerticalContentAlignment="Center"
                     TextChanged="PathBox_TextChanged"
=======
            </Button>
            <TextBox x:Name="PathBox" Grid.Row="1" Grid.Column="1" Margin="5" VerticalContentAlignment="Center"
>>>>>>> bc50064e
                     local:FileDragDrop.Command="{x:Static local:FileDragDrop.FileCmd}" />
    </DockPanel>
    <DockPanel Grid.Row="0" Grid.Column="1" Visibility="{Binding IsChecked, ElementName=optPass, Converter={x:Static local:BoolToVisibilityConverter.Instance}}">
      <Label DockPanel.Dock="Left" VerticalAlignment="Center" HorizontalAlignment="Right">Password:</Label>
      <PasswordBox x:Name="PassBox" Margin="5" VerticalContentAlignment="Center"/>
    </DockPanel>
    <DockPanel Grid.Row="1" Grid.Column="1">
      <Button DockPanel.Dock="Right" Margin="5" Padding="10,0,10,0" Click="Decode_Click" IsDefault="True">Decode!</Button>
      <Label x:Name="status" HorizontalAlignment="Left" VerticalAlignment="Center" Margin="5,2,10,2" />
    </DockPanel>
    <TextBox x:Name="stackTrace" Grid.ColumnSpan="2" Grid.Row="2" Margin="5" AcceptsReturn="True" FontFamily="Consolas"
                 ScrollViewer.HorizontalScrollBarVisibility="Auto" ScrollViewer.VerticalScrollBarVisibility="Visible"
                 TextWrapping="Wrap"/>
  </Grid>
</Window><|MERGE_RESOLUTION|>--- conflicted
+++ resolved
@@ -26,15 +26,9 @@
                     Click="ChooseMapPath">
         <TextBlock FontSize="14px" FontFamily="{DynamicResource FontAwesome}" Text="&#xf141;" Height="10px"
                            TextOptions.TextRenderingMode="GrayScale" />
-<<<<<<< HEAD
-      </Button>
-      <TextBox x:Name="PathBox" Grid.Row="1" Grid.Column="1" Margin="5" VerticalContentAlignment="Center"
-                     TextChanged="PathBox_TextChanged"
-=======
-            </Button>
-            <TextBox x:Name="PathBox" Grid.Row="1" Grid.Column="1" Margin="5" VerticalContentAlignment="Center"
->>>>>>> bc50064e
-                     local:FileDragDrop.Command="{x:Static local:FileDragDrop.FileCmd}" />
+        </Button>
+        <TextBox x:Name="PathBox" Grid.Row="1" Grid.Column="1" Margin="5" VerticalContentAlignment="Center"
+                  local:FileDragDrop.Command="{x:Static local:FileDragDrop.FileCmd}" />
     </DockPanel>
     <DockPanel Grid.Row="0" Grid.Column="1" Visibility="{Binding IsChecked, ElementName=optPass, Converter={x:Static local:BoolToVisibilityConverter.Instance}}">
       <Label DockPanel.Dock="Left" VerticalAlignment="Center" HorizontalAlignment="Right">Password:</Label>
