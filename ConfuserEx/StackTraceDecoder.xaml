﻿<Window x:Class="ConfuserEx.StackTraceDecoder"
        xmlns="http://schemas.microsoft.com/winfx/2006/xaml/presentation"
        xmlns:x="http://schemas.microsoft.com/winfx/2006/xaml"
        xmlns:local="clr-namespace:ConfuserEx"
        Style="{StaticResource DarkWindow}" ShowInTaskbar="False"
        Title="Stack Trace Decoder" Height="400" Width="600">
  <Grid Margin="10">
    <Grid.RowDefinitions>
      <RowDefinition Height="36px" />
      <RowDefinition Height="36px" />
      <RowDefinition Height="*" />
    </Grid.RowDefinitions>
    <Grid.ColumnDefinitions>
      <ColumnDefinition Width="Auto"/>
      <ColumnDefinition Width="*"/>
    </Grid.ColumnDefinitions>
    <Border Grid.RowSpan="2" Grid.Column="0" BorderThickness="0,0,1,0" BorderBrush="{StaticResource Border}" Margin="5">
      <StackPanel VerticalAlignment="Center">
        <RadioButton x:Name="optSym" Margin="5" IsChecked="True">Symbol Map</RadioButton>
        <RadioButton x:Name="optPass" Margin="5">Password</RadioButton>
      </StackPanel>
    </Border>
    <DockPanel Grid.Row="0" Grid.Column="1" Visibility="{Binding IsChecked, ElementName=optSym, Converter={x:Static local:BoolToVisibilityConverter.Instance}}">
      <Label DockPanel.Dock="Left" VerticalAlignment="Center" HorizontalAlignment="Right">Symbol Map:</Label>
      <Button DockPanel.Dock="Right" Margin="5" VerticalAlignment="Center" Height="26" Width="25"
                    Click="ChooseMapPath">
        <TextBlock FontSize="14px" FontFamily="{DynamicResource FontAwesome}" Text="&#xf141;" Height="10px"
                           TextOptions.TextRenderingMode="GrayScale" />
      </Button>
      <TextBox x:Name="PathBox" Grid.Row="1" Grid.Column="1" Margin="5" VerticalContentAlignment="Center"
                     TextChanged="PathBox_TextChanged"
                     local:FileDragDrop.Command="{x:Static local:FileDragDrop.FileCmd}" />
<<<<<<< HEAD
    </DockPanel>
    <DockPanel Grid.Row="0" Grid.Column="1" Visibility="{Binding IsChecked, ElementName=optPass, Converter={x:Static local:BoolToVisibilityConverter.Instance}}">
      <Label DockPanel.Dock="Left" VerticalAlignment="Center" HorizontalAlignment="Right">Password:</Label>
      <PasswordBox x:Name="PassBox" Margin="5" VerticalContentAlignment="Center"/>
    </DockPanel>
    <DockPanel Grid.Row="1" Grid.Column="1">
      <Button DockPanel.Dock="Right" Margin="5" Padding="10,0,10,0" Click="Decode_Click">Decode!</Button>
      <Label x:Name="status" HorizontalAlignment="Left" VerticalAlignment="Center" Margin="5,2,10,2" />
    </DockPanel>
    <TextBox x:Name="stackTrace" Grid.ColumnSpan="2" Grid.Row="2" Margin="5" AcceptsReturn="True" FontFamily="Consolas"
=======
        </DockPanel>
        <DockPanel Grid.Row="0" Grid.Column="1" Visibility="{Binding IsChecked, ElementName=optPass, Converter={x:Static local:BoolToVisibilityConverter.Instance}}">
            <Label DockPanel.Dock="Left" VerticalAlignment="Center" HorizontalAlignment="Right">Password:</Label>
            <PasswordBox x:Name="PassBox" Margin="5" VerticalContentAlignment="Center"/>
        </DockPanel>
        <DockPanel Grid.Row="1" Grid.Column="1">
            <Button DockPanel.Dock="Right" Margin="5" Padding="10,0,10,0" Click="Decode_Click" IsDefault="True">Decode!</Button>
            <Label x:Name="status" HorizontalAlignment="Left" VerticalAlignment="Center" Margin="5,2,10,2" />
        </DockPanel>
        <TextBox x:Name="stackTrace" Grid.ColumnSpan="2" Grid.Row="2" Margin="5" AcceptsReturn="True" FontFamily="Consolas"
>>>>>>> 3d45e222
                 ScrollViewer.HorizontalScrollBarVisibility="Auto" ScrollViewer.VerticalScrollBarVisibility="Visible"
                 TextWrapping="Wrap"/>
  </Grid>
</Window><|MERGE_RESOLUTION|>--- conflicted
+++ resolved
@@ -30,29 +30,16 @@
       <TextBox x:Name="PathBox" Grid.Row="1" Grid.Column="1" Margin="5" VerticalContentAlignment="Center"
                      TextChanged="PathBox_TextChanged"
                      local:FileDragDrop.Command="{x:Static local:FileDragDrop.FileCmd}" />
-<<<<<<< HEAD
     </DockPanel>
     <DockPanel Grid.Row="0" Grid.Column="1" Visibility="{Binding IsChecked, ElementName=optPass, Converter={x:Static local:BoolToVisibilityConverter.Instance}}">
       <Label DockPanel.Dock="Left" VerticalAlignment="Center" HorizontalAlignment="Right">Password:</Label>
       <PasswordBox x:Name="PassBox" Margin="5" VerticalContentAlignment="Center"/>
     </DockPanel>
     <DockPanel Grid.Row="1" Grid.Column="1">
-      <Button DockPanel.Dock="Right" Margin="5" Padding="10,0,10,0" Click="Decode_Click">Decode!</Button>
+      <Button DockPanel.Dock="Right" Margin="5" Padding="10,0,10,0" Click="Decode_Click" IsDefault="True">Decode!</Button>
       <Label x:Name="status" HorizontalAlignment="Left" VerticalAlignment="Center" Margin="5,2,10,2" />
     </DockPanel>
     <TextBox x:Name="stackTrace" Grid.ColumnSpan="2" Grid.Row="2" Margin="5" AcceptsReturn="True" FontFamily="Consolas"
-=======
-        </DockPanel>
-        <DockPanel Grid.Row="0" Grid.Column="1" Visibility="{Binding IsChecked, ElementName=optPass, Converter={x:Static local:BoolToVisibilityConverter.Instance}}">
-            <Label DockPanel.Dock="Left" VerticalAlignment="Center" HorizontalAlignment="Right">Password:</Label>
-            <PasswordBox x:Name="PassBox" Margin="5" VerticalContentAlignment="Center"/>
-        </DockPanel>
-        <DockPanel Grid.Row="1" Grid.Column="1">
-            <Button DockPanel.Dock="Right" Margin="5" Padding="10,0,10,0" Click="Decode_Click" IsDefault="True">Decode!</Button>
-            <Label x:Name="status" HorizontalAlignment="Left" VerticalAlignment="Center" Margin="5,2,10,2" />
-        </DockPanel>
-        <TextBox x:Name="stackTrace" Grid.ColumnSpan="2" Grid.Row="2" Margin="5" AcceptsReturn="True" FontFamily="Consolas"
->>>>>>> 3d45e222
                  ScrollViewer.HorizontalScrollBarVisibility="Auto" ScrollViewer.VerticalScrollBarVisibility="Visible"
                  TextWrapping="Wrap"/>
   </Grid>
