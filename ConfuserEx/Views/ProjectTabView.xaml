--- conflicted
+++ resolved
@@ -2,9 +2,8 @@
                     xmlns:x="http://schemas.microsoft.com/winfx/2006/xaml"
                     xmlns:local="clr-namespace:ConfuserEx"
                     xmlns:vm="clr-namespace:ConfuserEx.ViewModel">
-<<<<<<< HEAD
   <DataTemplate DataType="{x:Type vm:ProjectTabVM}">
-    <Grid Background="Transparent">
+    <Grid Background="Transparent" x:Name="PART_ProjectTabGrid">
       <Grid.RowDefinitions>
         <RowDefinition Height="36px" />
         <RowDefinition Height="36px" />
@@ -26,31 +25,6 @@
         <TextBlock FontSize="14px" FontFamily="{DynamicResource FontAwesome}" Text="&#xf141;" Height="10px"
                    TextOptions.TextRenderingMode="GrayScale" />
       </Button>
-=======
-    <DataTemplate DataType="{x:Type vm:ProjectTabVM}">
-        <Grid Background="Transparent" x:Name="PART_ProjectTabGrid">
-            <Grid.RowDefinitions>
-                <RowDefinition Height="36px" />
-                <RowDefinition Height="36px" />
-                <RowDefinition Height="36px" />
-                <RowDefinition Height="*" />
-            </Grid.RowDefinitions>
-            <Grid.ColumnDefinitions>
-                <ColumnDefinition Width="150px" />
-                <ColumnDefinition Width="*" />
-                <ColumnDefinition Width="36px" />
-            </Grid.ColumnDefinitions>
-            <Label Content="Base Directory : " Grid.Row="0" Grid.Column="0" HorizontalContentAlignment="Right"
-                   VerticalContentAlignment="Center" />
-            <TextBox Grid.Row="0" Grid.Column="1" Margin="5" VerticalContentAlignment="Center"
-                     Text="{Binding App.Project.BaseDirectory, Mode=TwoWay, UpdateSourceTrigger=PropertyChanged}"
-                     local:FileDragDrop.Command="{x:Static local:FileDragDrop.DirectoryCmd}" />
-            <Button Grid.Row="0" Grid.Column="2" Margin="5" VerticalAlignment="Center" Height="26"
-                    Command="{Binding ChooseBaseDir}">
-                <TextBlock FontSize="14px" FontFamily="{DynamicResource FontAwesome}" Text="&#xf141;" Height="10px"
-                           TextOptions.TextRenderingMode="GrayScale" />
-            </Button>
->>>>>>> f8bab6a1
 
       <Label Content="Output Directory : " Grid.Row="1" Grid.Column="0" HorizontalContentAlignment="Right"
              VerticalContentAlignment="Center" />
@@ -78,7 +52,6 @@
                   IsChecked="{Binding App.Project.Debug, Mode=TwoWay}" />
       </Grid>
 
-<<<<<<< HEAD
       <ListBox Grid.Row="3" Grid.ColumnSpan="2" Margin="5" local:Skin.EmptyPrompt="Drag input modules here"
                ItemsSource="{Binding App.Project.Modules}" HorizontalContentAlignment="Stretch"
                SelectionMode="Extended" ScrollViewer.HorizontalScrollBarVisibility="Disabled"
@@ -87,6 +60,11 @@
         <ListBox.ItemTemplate>
           <DataTemplate DataType="{x:Type vm:ProjectModuleVM}">
             <Grid>
+              <Grid.InputBindings>
+                <MouseBinding Gesture="LeftDoubleClick" 
+                              Command="{Binding DataContext.Edit, ElementName=PART_ProjectTabGrid}" 
+                              CommandParameter="{Binding}" />
+              </Grid.InputBindings>
               <Grid.ColumnDefinitions>
                 <ColumnDefinition Width="Auto" />
                 <ColumnDefinition Width="*" />
@@ -124,56 +102,4 @@
       </DockPanel>
     </Grid>
   </DataTemplate>
-=======
-            <ListBox Grid.Row="3" Grid.ColumnSpan="2" Margin="5" local:Skin.EmptyPrompt="Drag input modules here"
-                     ItemsSource="{Binding App.Project.Modules}" HorizontalContentAlignment="Stretch"
-                     SelectionMode="Extended" ScrollViewer.HorizontalScrollBarVisibility="Disabled"
-                     Grid.IsSharedSizeScope="True" local:FileDragDrop.Command="{Binding DragDrop}"
-                     ScrollViewer.CanContentScroll="False">
-                <ListBox.ItemTemplate>
-                    <DataTemplate DataType="{x:Type vm:ProjectModuleVM}">
-                        <Grid>
-                            <Grid.InputBindings>
-                                <MouseBinding Gesture="LeftDoubleClick" 
-                                              Command="{Binding DataContext.Edit, ElementName=PART_ProjectTabGrid}" 
-                                              CommandParameter="{Binding}" />
-                            </Grid.InputBindings>
-                            <Grid.ColumnDefinitions>
-                                <ColumnDefinition Width="Auto" />
-                                <ColumnDefinition Width="*" />
-                            </Grid.ColumnDefinitions>
-                            <TextBlock Grid.Column="0" Text="{Binding AssemblyName}"
-                                       TextAlignment="Left" Margin="0,0,5,0" TextTrimming="CharacterEllipsis" />
-                            <TextBlock Grid.Column="1" Text="{Binding Path}"
-                                       TextAlignment="Right" Margin="5,0,0,0" TextTrimming="CharacterEllipsis" />
-                        </Grid>
-                    </DataTemplate>
-                </ListBox.ItemTemplate>
-                <ListBox.ItemContainerStyle>
-                    <Style TargetType="{x:Type ListBoxItem}" BasedOn="{StaticResource {x:Type ListBoxItem}}">
-                        <Setter Property="IsSelected" Value="{Binding IsSelected}" />
-                    </Style>
-                </ListBox.ItemContainerStyle>
-            </ListBox>
-            <DockPanel Grid.Row="3" Grid.Column="2" LastChildFill="False">
-                <Button Height="26" Margin="5" DockPanel.Dock="Top" Command="{Binding Add}">
-                    <TextBlock FontSize="14px" FontFamily="{DynamicResource FontAwesome}" Text="&#xf067;" Height="12px"
-                               TextOptions.TextRenderingMode="GrayScale" />
-                </Button>
-                <Button Height="26" Margin="5" DockPanel.Dock="Top" Command="{Binding Remove}">
-                    <TextBlock FontSize="14px" FontFamily="{DynamicResource FontAwesome}" Text="&#xf068;" Height="12px"
-                               TextOptions.TextRenderingMode="GrayScale" />
-                </Button>
-                <Button Height="26" Margin="5" DockPanel.Dock="Top" Command="{Binding Edit}">
-                    <TextBlock FontSize="14px" FontFamily="{DynamicResource FontAwesome}" Text="&#xf044;" Height="12px"
-                               TextOptions.TextRenderingMode="GrayScale" />
-                </Button>
-                <Button Height="26" Margin="5" DockPanel.Dock="Bottom" Command="{Binding Advanced}">
-                    <TextBlock FontSize="14px" FontFamily="{DynamicResource FontAwesome}" Text="&#xf013;" Height="12px"
-                               TextOptions.TextRenderingMode="GrayScale" />
-                </Button>
-            </DockPanel>
-        </Grid>
-    </DataTemplate>
->>>>>>> f8bab6a1
 </ResourceDictionary>