--- conflicted
+++ resolved
@@ -2,21 +2,12 @@
                     xmlns:x="http://schemas.microsoft.com/winfx/2006/xaml"
                     xmlns:local="clr-namespace:ConfuserEx"
                     xmlns:vm="clr-namespace:ConfuserEx.ViewModel">
-<<<<<<< HEAD
   <DataTemplate DataType="{x:Type vm:SettingsTabVM}">
-    <Grid Background="Transparent">
+    <Grid Background="Transparent" x:Name="PART_SettingsTabGrid">
       <Grid.Resources>
         <local:ComponentConverter x:Key="PackerConverter" x:Shared="False"
                                   Components="{Binding App.Project.Packers}" />
       </Grid.Resources>
-=======
-    <DataTemplate DataType="{x:Type vm:SettingsTabVM}">
-        <Grid Background="Transparent" x:Name="PART_SettingsTabGrid">
-            <Grid.Resources>
-                <local:ComponentConverter x:Key="PackerConverter" x:Shared="False"
-                                          Components="{Binding App.Project.Packers}" />
-            </Grid.Resources>
->>>>>>> f8bab6a1
 
       <Grid.RowDefinitions>
         <RowDefinition Height="40px" />
@@ -43,9 +34,8 @@
       <Label Grid.Row="1" Grid.Column="1" Content="Rules : " VerticalAlignment="Bottom"
              HorizontalAlignment="Left" Margin="5,0,0,0" />
 
-<<<<<<< HEAD
       <ListBox Grid.Row="2" Grid.Column="0" Margin="5" ItemsSource="{Binding ModulesView}"
-               SelectedItem="{Binding SelectedList, Mode=OneWayToSource}">
+               SelectedItem="{Binding SelectedList}">
         <ListBox.ItemTemplate>
           <DataTemplate>
             <TextBlock>
@@ -61,10 +51,17 @@
       </ListBox>
       <ListBox Grid.Row="2" Grid.Column="1" Margin="5" FontFamily="Consolas"
                ItemsSource="{Binding SelectedList.Rules}"
-               SelectedIndex="{Binding SelectedRuleIndex, Mode=TwoWay}">
+               SelectedIndex="{Binding SelectedRuleIndex}"
+               HorizontalContentAlignment="Stretch">
         <ListBox.ItemTemplate>
           <DataTemplate>
-            <TextBlock x:Name="txt" Text="{Binding Pattern}" />
+            <TextBlock x:Name="txt" Text="{Binding Pattern}">
+              <TextBlock.InputBindings>
+                <MouseBinding Gesture="LeftDoubleClick" 
+                              Command="{Binding DataContext.Edit, ElementName=PART_SettingsTabGrid}" 
+                              CommandParameter="{Binding}" />
+              </TextBlock.InputBindings>
+            </TextBlock>
             <DataTemplate.Triggers>
               <DataTrigger Binding="{Binding Expression}" Value="{x:Null}">
                 <Setter TargetName="txt" Property="Foreground" Value="Red" />
@@ -73,44 +70,6 @@
           </DataTemplate>
         </ListBox.ItemTemplate>
       </ListBox>
-=======
-            <ListBox Grid.Row="2" Grid.Column="0" Margin="5" ItemsSource="{Binding ModulesView}"
-                     SelectedItem="{Binding SelectedList}">
-                <ListBox.ItemTemplate>
-                    <DataTemplate>
-                        <TextBlock>
-                            <TextBlock.Text>
-                                <PriorityBinding>
-                                    <Binding Path="SimpleName" />
-                                    <Binding Source="&lt;Global settings&gt;" />
-                                </PriorityBinding>
-                            </TextBlock.Text>
-                        </TextBlock>
-                    </DataTemplate>
-                </ListBox.ItemTemplate>
-            </ListBox>
-            <ListBox Grid.Row="2" Grid.Column="1" Margin="5" FontFamily="Consolas"
-                     ItemsSource="{Binding SelectedList.Rules}"
-                     SelectedIndex="{Binding SelectedRuleIndex}"
-                     HorizontalContentAlignment="Stretch">
-                <ListBox.ItemTemplate>
-                    <DataTemplate>
-                        <TextBlock x:Name="txt" Text="{Binding Pattern}">
-                            <TextBlock.InputBindings>
-                                <MouseBinding Gesture="LeftDoubleClick" 
-                                              Command="{Binding DataContext.Edit, ElementName=PART_SettingsTabGrid}" 
-                                              CommandParameter="{Binding}" />
-                            </TextBlock.InputBindings>
-                        </TextBlock>
-                        <DataTemplate.Triggers>
-                            <DataTrigger Binding="{Binding Expression}" Value="{x:Null}">
-                                <Setter TargetName="txt" Property="Foreground" Value="Red" />
-                            </DataTrigger>
-                        </DataTemplate.Triggers>
-                    </DataTemplate>
-                </ListBox.ItemTemplate>
-            </ListBox>
->>>>>>> f8bab6a1
 
       <DockPanel Grid.Row="2" Grid.Column="2" LastChildFill="False">
         <Button Height="26" Margin="5" DockPanel.Dock="Top" Command="{Binding Add}">
