--- conflicted
+++ resolved
@@ -1,59 +1,10 @@
-<<<<<<< HEAD
 ﻿<?xml version="1.0" encoding="utf-8"?>
-<Project ToolsVersion="12.0" DefaultTargets="Build" xmlns="http://schemas.microsoft.com/developer/msbuild/2003">
-  <Import Project="..\packages\Microsoft.NetFramework.Analyzers\build\Microsoft.NetFramework.Analyzers.props" Condition="Exists('..\packages\Microsoft.NetFramework.Analyzers\build\Microsoft.NetFramework.Analyzers.props')" Label="Paket" />
-  <Import Project="..\packages\Microsoft.NetCore.Analyzers\build\Microsoft.NetCore.Analyzers.props" Condition="Exists('..\packages\Microsoft.NetCore.Analyzers\build\Microsoft.NetCore.Analyzers.props')" Label="Paket" />
-  <Import Project="..\packages\Microsoft.CodeQuality.Analyzers\build\Microsoft.CodeQuality.Analyzers.props" Condition="Exists('..\packages\Microsoft.CodeQuality.Analyzers\build\Microsoft.CodeQuality.Analyzers.props')" Label="Paket" />
-  <Import Project="..\packages\Microsoft.CodeAnalysis.VersionCheckAnalyzer\build\Microsoft.CodeAnalysis.VersionCheckAnalyzer.props" Condition="Exists('..\packages\Microsoft.CodeAnalysis.VersionCheckAnalyzer\build\Microsoft.CodeAnalysis.VersionCheckAnalyzer.props')" Label="Paket" />
-  <Import Project="..\packages\Microsoft.CodeAnalysis.FxCopAnalyzers\build\Microsoft.CodeAnalysis.FxCopAnalyzers.props" Condition="Exists('..\packages\Microsoft.CodeAnalysis.FxCopAnalyzers\build\Microsoft.CodeAnalysis.FxCopAnalyzers.props')" Label="Paket" />
-=======
-﻿<Project Sdk="Microsoft.NET.Sdk.WindowsDesktop">
+<Project Sdk="Microsoft.NET.Sdk.WindowsDesktop">
 
-  <Import Project="..\ConfuserEx.Common.props" Condition="Exists('..\ConfuserEx.Common.props')" />
-
->>>>>>> f8bab6a1
   <PropertyGroup>
     <OutputType>WinExe</OutputType>
-<<<<<<< HEAD
-    <AppDesignerFolder>Properties</AppDesignerFolder>
-    <RootNamespace>ConfuserEx</RootNamespace>
-    <AssemblyName>ConfuserEx</AssemblyName>
-    <FileAlignment>512</FileAlignment>
-    <ProjectTypeGuids>{60dc8134-eba5-43b8-bcc9-bb4bc16c2548};{FAE04EC0-301F-11D3-BF4B-00C04F79EFBC}</ProjectTypeGuids>
-    <WarningLevel>4</WarningLevel>
-    <Utf8Output>true</Utf8Output>
-    <SolutionDir Condition="$(SolutionDir) == '' Or $(SolutionDir) == '*Undefined*'">..\</SolutionDir>
-    <TargetFrameworkVersion>v4.7.2</TargetFrameworkVersion>
-    <TargetFrameworkProfile />
-    <AutoGenerateBindingRedirects>true</AutoGenerateBindingRedirects>
-    <RuntimeIdentifier>win</RuntimeIdentifier>
-  </PropertyGroup>
-  <PropertyGroup Condition="'$(Configuration)|$(Platform)' == 'Debug|AnyCPU'">
-    <DebugSymbols>true</DebugSymbols>
-    <DefineConstants>DEBUG;TRACE</DefineConstants>
-    <DebugType>full</DebugType>
-    <PlatformTarget>AnyCPU</PlatformTarget>
-    <ErrorReport>prompt</ErrorReport>
-    <Prefer32Bit>false</Prefer32Bit>
-    <OutputPath>bin\Debug\</OutputPath>
-  </PropertyGroup>
-  <PropertyGroup Condition="'$(Configuration)|$(Platform)' == 'Release|AnyCPU'">
-    <DefineConstants>TRACE</DefineConstants>
-    <Optimize>true</Optimize>
-    <DebugType>pdbonly</DebugType>
-    <PlatformTarget>AnyCPU</PlatformTarget>
-    <ErrorReport>prompt</ErrorReport>
-    <Prefer32Bit>false</Prefer32Bit>
-    <OutputPath>bin\Release\</OutputPath>
-  </PropertyGroup>
-  <PropertyGroup>
-    <ApplicationIcon>ConfuserEx.ico</ApplicationIcon>
-  </PropertyGroup>
-  <PropertyGroup>
-=======
-    <TargetFramework>net461</TargetFramework>
+    <TargetFramework>net472</TargetFramework>
     <UseWPF>true</UseWPF>
->>>>>>> f8bab6a1
     <SignAssembly>true</SignAssembly>
     <AssemblyOriginatorKeyFile>..\ConfuserEx.snk</AssemblyOriginatorKeyFile>
   </PropertyGroup>
@@ -64,742 +15,18 @@
     <ApplicationIcon>ConfuserEx.ico</ApplicationIcon>
   </PropertyGroup>
 
-  <ItemGroup Label="Nuget Dependencies">
-    <PackageReference Include="MvvmLightLibs" Version="5.4.1.1" />
-    <PackageReference Include="Ookii.Dialogs.Wpf" Version="3.1.0" />
-  </ItemGroup>
-<<<<<<< HEAD
-  <ItemGroup>
-    <ApplicationDefinition Include="App.xaml">
-      <Generator>MSBuild:Compile</Generator>
-      <SubType>Designer</SubType>
-    </ApplicationDefinition>
-    <Compile Include="..\GlobalAssemblyInfo.cs">
-      <Link>Properties\GlobalAssemblyInfo.cs</Link>
-    </Compile>
-    <Compile Include="EmptyToBoolConverter.cs" />
-    <Compile Include="BrushToColorConverter.cs" />
-    <Compile Include="CompComboBox.xaml.cs">
-      <DependentUpon>CompComboBox.xaml</DependentUpon>
-    </Compile>
-    <Compile Include="ComponentConverter.cs" />
-    <Compile Include="ComponentDiscovery.cs" />
-    <Compile Include="BoolToVisibilityConverter.cs" />
-    <Compile Include="ConfuserUiComponent.cs" />
-    <Compile Include="EnumValuesExtension.cs" />
-    <Compile Include="FileDragDrop.cs" />
-    <Compile Include="InvertBoolConverter.cs" />
-    <Compile Include="Properties\AssemblyInfo.cs" />
-    <Compile Include="Skin.cs" />
-    <Compile Include="StackTraceDecoder.xaml.cs">
-      <DependentUpon>StackTraceDecoder.xaml</DependentUpon>
-    </Compile>
-    <Compile Include="UiLogger.cs" />
-    <Compile Include="UiLoggerProvider.cs" />
-    <Compile Include="ViewModel\Project\ProjectRuleVM.cs" />
-    <Compile Include="ViewModel\Project\ProjectSettingVM.cs" />
-    <Compile Include="ViewModel\StringItem.cs" />
-    <Compile Include="ViewModel\UI\AboutTabVM.cs" />
-    <Compile Include="ViewModel\UI\AppVM.cs" />
-    <Compile Include="ViewModel\IViewModel.cs" />
-    <Compile Include="ViewModel\Project\ProjectModuleVM.cs" />
-    <Compile Include="ViewModel\UI\ProjectTabVM.cs" />
-    <Compile Include="ViewModel\Project\ProjectVM.cs" />
-    <Compile Include="ViewModel\UI\ProtectTabVM.cs" />
-    <Compile Include="ViewModel\UI\SettingsTabVM.cs" />
-    <Compile Include="ViewModel\UI\TabViewModel.cs" />
-    <Compile Include="ViewModel\Utils.cs" />
-    <Compile Include="ViewModel\ViewModelBase.cs" />
-    <Compile Include="Views\ProjectModuleView.xaml.cs">
-      <DependentUpon>ProjectModuleView.xaml</DependentUpon>
-    </Compile>
-    <Compile Include="Views\ProjectRuleView.xaml.cs">
-      <DependentUpon>ProjectRuleView.xaml</DependentUpon>
-    </Compile>
-    <Compile Include="Views\ProjectTabAdvancedView.xaml.cs">
-      <DependentUpon>ProjectTabAdvancedView.xaml</DependentUpon>
-    </Compile>
-    <Page Include="CompComboBox.xaml">
-      <SubType>Designer</SubType>
-      <Generator>MSBuild:Compile</Generator>
-    </Page>
-    <Page Include="MainWindow.xaml">
-      <Generator>MSBuild:Compile</Generator>
-      <SubType>Designer</SubType>
-    </Page>
-    <Compile Include="App.xaml.cs">
-      <DependentUpon>App.xaml</DependentUpon>
-      <SubType>Code</SubType>
-    </Compile>
-    <Compile Include="MainWindow.xaml.cs">
-      <DependentUpon>MainWindow.xaml</DependentUpon>
-      <SubType>Code</SubType>
-    </Compile>
-    <Page Include="Skin.xaml">
-      <Generator>MSBuild:Compile</Generator>
-      <SubType>Designer</SubType>
-    </Page>
-    <Page Include="StackTraceDecoder.xaml">
-      <SubType>Designer</SubType>
-      <Generator>MSBuild:Compile</Generator>
-    </Page>
-    <Page Include="Views.xaml">
-      <Generator>MSBuild:Compile</Generator>
-      <SubType>Designer</SubType>
-    </Page>
-    <Page Include="Views\AboutTabView.xaml">
-      <Generator>MSBuild:Compile</Generator>
-      <SubType>Designer</SubType>
-    </Page>
-    <Page Include="Views\ProtectTabView.xaml">
-      <Generator>MSBuild:Compile</Generator>
-      <SubType>Designer</SubType>
-    </Page>
-    <Page Include="Views\ProjectRuleView.xaml">
-      <SubType>Designer</SubType>
-      <Generator>MSBuild:Compile</Generator>
-    </Page>
-    <Page Include="Views\SettingsTabView.xaml">
-      <Generator>MSBuild:Compile</Generator>
-      <SubType>Designer</SubType>
-    </Page>
-    <Page Include="Views\ProjectModuleView.xaml">
-      <SubType>Designer</SubType>
-      <Generator>MSBuild:Compile</Generator>
-    </Page>
-    <Page Include="Views\ProjectTabAdvancedView.xaml">
-      <SubType>Designer</SubType>
-      <Generator>MSBuild:Compile</Generator>
-    </Page>
-    <Page Include="Views\ProjectTabView.xaml">
-      <Generator>MSBuild:Compile</Generator>
-      <SubType>Designer</SubType>
-    </Page>
-  </ItemGroup>
-  <ItemGroup>
-    <AppDesigner Include="Properties\" />
-=======
-  
   <ItemGroup Label="Project Dependencies">
     <ProjectReference Include="..\Confuser.Core\Confuser.Core.csproj" />
+    <ProjectReference Include="..\Confuser.Optimizations\Confuser.Optimizations.csproj" />
     <ProjectReference Include="..\Confuser.Protections\Confuser.Protections.csproj" />
     <ProjectReference Include="..\Confuser.Renamer\Confuser.Renamer.csproj" />
->>>>>>> f8bab6a1
   </ItemGroup>
-  
+
   <ItemGroup>
     <Resource Include="Resources\*.png" />
     <Resource Include="ConfuserEx.ico" />
     <Resource Include="Resources\FontAwesome.otf" />
   </ItemGroup>
-<<<<<<< HEAD
-  <ItemGroup>
-    <ProjectReference Include="..\Confuser.Core.Exports\Confuser.Core.Exports.csproj">
-      <Project>{1508b4cd-f272-4eef-ab49-21f1c3661e69}</Project>
-      <Name>Confuser.Core.Exports</Name>
-    </ProjectReference>
-    <ProjectReference Include="..\Confuser.Core\Confuser.Core.csproj">
-      <Project>{BEB67A6E-4C54-4DE5-8C6B-2C12F44A7B92}</Project>
-      <Name>Confuser.Core</Name>
-    </ProjectReference>
-    <ProjectReference Include="..\Confuser.DynCipher\Confuser.DynCipher.csproj">
-      <Project>{E832E9B8-2158-4FC0-89A1-56C6ECC10F6B}</Project>
-      <Name>Confuser.DynCipher</Name>
-    </ProjectReference>
-    <ProjectReference Include="..\Confuser.Optimizations\Confuser.Optimizations.csproj">
-      <Project>{1bb64400-0dec-47e2-96ab-2d9adf7ec422}</Project>
-      <Name>Confuser.Optimizations</Name>
-    </ProjectReference>
-    <ProjectReference Include="..\Confuser.Protections.Exports\Confuser.Protections.Exports.csproj">
-      <Project>{03627089-a2ab-40e4-b22f-2262bed6753e}</Project>
-      <Name>Confuser.Protections.Exports</Name>
-    </ProjectReference>
-    <ProjectReference Include="..\Confuser.Protections\Confuser.Protections.csproj">
-      <Project>{3EAB01B5-9B49-48D8-BFA1-5493B26CCB71}</Project>
-      <Name>Confuser.Protections</Name>
-    </ProjectReference>
-    <ProjectReference Include="..\Confuser.Renamer.Exports\Confuser.Renamer.Exports.csproj">
-      <Project>{18759555-5a63-4826-ad37-51ddb12973a7}</Project>
-      <Name>Confuser.Renamer.Exports</Name>
-    </ProjectReference>
-    <ProjectReference Include="..\Confuser.Renamer\Confuser.Renamer.csproj">
-      <Project>{862DA0DA-52E1-47CD-B9C2-46B106031B28}</Project>
-      <Name>Confuser.Renamer</Name>
-    </ProjectReference>
-  </ItemGroup>
-  <ItemGroup>
-    <Resource Include="Resources\Decode.png" />
-    <Resource Include="Resources\New.png" />
-    <Resource Include="Resources\Open.png" />
-    <Resource Include="Resources\Save.png" />
-    <Resource Include="Resources\Tools.png" />
-  </ItemGroup>
-  <ItemGroup>
-    <Resource Include="Resources\Error.png" />
-  </ItemGroup>
-  <ItemGroup>
-    <Resource Include="Resources\TeamLogo.png" />
-  </ItemGroup>
-  <Import Project="$(MSBuildToolsPath)\Microsoft.CSharp.targets" />
-  <!-- To modify your build process, add your task inside one of the targets below and uncomment it. 
-       Other similar extension points exist, see Microsoft.Common.targets.
-  <Target Name="BeforeBuild">
-  </Target>
-  <Target Name="AfterBuild">
-  </Target>
-  -->
-  <Import Project="..\.paket\paket.targets" />
-  <Choose>
-    <When Condition="$(TargetFrameworkIdentifier) == '.NETFramework' And $(TargetFrameworkVersion) == 'v4.7.2'">
-      <ItemGroup>
-        <Reference Include="Antlr4.Runtime">
-          <HintPath>..\packages\Antlr4.Runtime\lib\net45\Antlr4.Runtime.dll</HintPath>
-          <Private>True</Private>
-          <Paket>True</Paket>
-        </Reference>
-      </ItemGroup>
-    </When>
-  </Choose>
-  <Choose>
-    <When Condition="$(TargetFrameworkIdentifier) == '.NETFramework' And $(TargetFrameworkVersion) == 'v4.7.2'">
-      <ItemGroup>
-        <Reference Include="CommonServiceLocator">
-          <HintPath>..\packages\CommonServiceLocator\lib\net47\CommonServiceLocator.dll</HintPath>
-          <Private>True</Private>
-          <Paket>True</Paket>
-        </Reference>
-      </ItemGroup>
-    </When>
-  </Choose>
-  <Choose>
-    <When Condition="$(TargetFrameworkIdentifier) == '.NETFramework' And $(TargetFrameworkVersion) == 'v4.7.2'">
-      <ItemGroup>
-        <Reference Include="mscorlib">
-          <Paket>True</Paket>
-        </Reference>
-        <Reference Include="Microsoft.Bcl.AsyncInterfaces">
-          <HintPath>..\packages\Microsoft.Bcl.AsyncInterfaces\lib\net461\Microsoft.Bcl.AsyncInterfaces.dll</HintPath>
-          <Private>True</Private>
-          <Paket>True</Paket>
-        </Reference>
-      </ItemGroup>
-    </When>
-  </Choose>
-  <ItemGroup>
-    <Analyzer Include="..\packages\Microsoft.CodeAnalysis.VersionCheckAnalyzer\analyzers\dotnet\Microsoft.CodeAnalysis.VersionCheckAnalyzer.dll">
-      <Paket>True</Paket>
-    </Analyzer>
-    <Analyzer Include="..\packages\Microsoft.CodeAnalysis.VersionCheckAnalyzer\analyzers\dotnet\cs\Microsoft.CodeAnalysis.VersionCheckAnalyzer.resources.dll">
-      <Paket>True</Paket>
-    </Analyzer>
-    <Analyzer Include="..\packages\Microsoft.CodeAnalysis.VersionCheckAnalyzer\analyzers\dotnet\de\Microsoft.CodeAnalysis.VersionCheckAnalyzer.resources.dll">
-      <Paket>True</Paket>
-    </Analyzer>
-    <Analyzer Include="..\packages\Microsoft.CodeAnalysis.VersionCheckAnalyzer\analyzers\dotnet\es\Microsoft.CodeAnalysis.VersionCheckAnalyzer.resources.dll">
-      <Paket>True</Paket>
-    </Analyzer>
-    <Analyzer Include="..\packages\Microsoft.CodeAnalysis.VersionCheckAnalyzer\analyzers\dotnet\fr\Microsoft.CodeAnalysis.VersionCheckAnalyzer.resources.dll">
-      <Paket>True</Paket>
-    </Analyzer>
-    <Analyzer Include="..\packages\Microsoft.CodeAnalysis.VersionCheckAnalyzer\analyzers\dotnet\it\Microsoft.CodeAnalysis.VersionCheckAnalyzer.resources.dll">
-      <Paket>True</Paket>
-    </Analyzer>
-    <Analyzer Include="..\packages\Microsoft.CodeAnalysis.VersionCheckAnalyzer\analyzers\dotnet\ja\Microsoft.CodeAnalysis.VersionCheckAnalyzer.resources.dll">
-      <Paket>True</Paket>
-    </Analyzer>
-    <Analyzer Include="..\packages\Microsoft.CodeAnalysis.VersionCheckAnalyzer\analyzers\dotnet\ko\Microsoft.CodeAnalysis.VersionCheckAnalyzer.resources.dll">
-      <Paket>True</Paket>
-    </Analyzer>
-    <Analyzer Include="..\packages\Microsoft.CodeAnalysis.VersionCheckAnalyzer\analyzers\dotnet\pl\Microsoft.CodeAnalysis.VersionCheckAnalyzer.resources.dll">
-      <Paket>True</Paket>
-    </Analyzer>
-    <Analyzer Include="..\packages\Microsoft.CodeAnalysis.VersionCheckAnalyzer\analyzers\dotnet\pt-BR\Microsoft.CodeAnalysis.VersionCheckAnalyzer.resources.dll">
-      <Paket>True</Paket>
-    </Analyzer>
-    <Analyzer Include="..\packages\Microsoft.CodeAnalysis.VersionCheckAnalyzer\analyzers\dotnet\ru\Microsoft.CodeAnalysis.VersionCheckAnalyzer.resources.dll">
-      <Paket>True</Paket>
-    </Analyzer>
-    <Analyzer Include="..\packages\Microsoft.CodeAnalysis.VersionCheckAnalyzer\analyzers\dotnet\tr\Microsoft.CodeAnalysis.VersionCheckAnalyzer.resources.dll">
-      <Paket>True</Paket>
-    </Analyzer>
-    <Analyzer Include="..\packages\Microsoft.CodeAnalysis.VersionCheckAnalyzer\analyzers\dotnet\zh-Hans\Microsoft.CodeAnalysis.VersionCheckAnalyzer.resources.dll">
-      <Paket>True</Paket>
-    </Analyzer>
-    <Analyzer Include="..\packages\Microsoft.CodeAnalysis.VersionCheckAnalyzer\analyzers\dotnet\zh-Hant\Microsoft.CodeAnalysis.VersionCheckAnalyzer.resources.dll">
-      <Paket>True</Paket>
-    </Analyzer>
-  </ItemGroup>
-  <ItemGroup>
-    <Analyzer Include="..\packages\Microsoft.CodeQuality.Analyzers\analyzers\dotnet\cs\Humanizer.dll">
-      <Paket>True</Paket>
-    </Analyzer>
-    <Analyzer Include="..\packages\Microsoft.CodeQuality.Analyzers\analyzers\dotnet\cs\Microsoft.CodeQuality.Analyzers.dll">
-      <Paket>True</Paket>
-    </Analyzer>
-    <Analyzer Include="..\packages\Microsoft.CodeQuality.Analyzers\analyzers\dotnet\cs\Microsoft.CodeQuality.CSharp.Analyzers.dll">
-      <Paket>True</Paket>
-    </Analyzer>
-    <Analyzer Include="..\packages\Microsoft.CodeQuality.Analyzers\analyzers\dotnet\cs\cs\Microsoft.CodeQuality.Analyzers.resources.dll">
-      <Paket>True</Paket>
-    </Analyzer>
-    <Analyzer Include="..\packages\Microsoft.CodeQuality.Analyzers\analyzers\dotnet\cs\de\Microsoft.CodeQuality.Analyzers.resources.dll">
-      <Paket>True</Paket>
-    </Analyzer>
-    <Analyzer Include="..\packages\Microsoft.CodeQuality.Analyzers\analyzers\dotnet\cs\es\Microsoft.CodeQuality.Analyzers.resources.dll">
-      <Paket>True</Paket>
-    </Analyzer>
-    <Analyzer Include="..\packages\Microsoft.CodeQuality.Analyzers\analyzers\dotnet\cs\fr\Microsoft.CodeQuality.Analyzers.resources.dll">
-      <Paket>True</Paket>
-    </Analyzer>
-    <Analyzer Include="..\packages\Microsoft.CodeQuality.Analyzers\analyzers\dotnet\cs\it\Microsoft.CodeQuality.Analyzers.resources.dll">
-      <Paket>True</Paket>
-    </Analyzer>
-    <Analyzer Include="..\packages\Microsoft.CodeQuality.Analyzers\analyzers\dotnet\cs\ja\Microsoft.CodeQuality.Analyzers.resources.dll">
-      <Paket>True</Paket>
-    </Analyzer>
-    <Analyzer Include="..\packages\Microsoft.CodeQuality.Analyzers\analyzers\dotnet\cs\ko\Microsoft.CodeQuality.Analyzers.resources.dll">
-      <Paket>True</Paket>
-    </Analyzer>
-    <Analyzer Include="..\packages\Microsoft.CodeQuality.Analyzers\analyzers\dotnet\cs\pl\Microsoft.CodeQuality.Analyzers.resources.dll">
-      <Paket>True</Paket>
-    </Analyzer>
-    <Analyzer Include="..\packages\Microsoft.CodeQuality.Analyzers\analyzers\dotnet\cs\pt-BR\Microsoft.CodeQuality.Analyzers.resources.dll">
-      <Paket>True</Paket>
-    </Analyzer>
-    <Analyzer Include="..\packages\Microsoft.CodeQuality.Analyzers\analyzers\dotnet\cs\ru\Microsoft.CodeQuality.Analyzers.resources.dll">
-      <Paket>True</Paket>
-    </Analyzer>
-    <Analyzer Include="..\packages\Microsoft.CodeQuality.Analyzers\analyzers\dotnet\cs\tr\Microsoft.CodeQuality.Analyzers.resources.dll">
-      <Paket>True</Paket>
-    </Analyzer>
-    <Analyzer Include="..\packages\Microsoft.CodeQuality.Analyzers\analyzers\dotnet\cs\zh-Hans\Microsoft.CodeQuality.Analyzers.resources.dll">
-      <Paket>True</Paket>
-    </Analyzer>
-    <Analyzer Include="..\packages\Microsoft.CodeQuality.Analyzers\analyzers\dotnet\cs\zh-Hant\Microsoft.CodeQuality.Analyzers.resources.dll">
-      <Paket>True</Paket>
-    </Analyzer>
-    <Analyzer Include="..\packages\Microsoft.CodeQuality.Analyzers\analyzers\dotnet\vb\cs\Microsoft.CodeQuality.Analyzers.resources.dll">
-      <Paket>True</Paket>
-    </Analyzer>
-    <Analyzer Include="..\packages\Microsoft.CodeQuality.Analyzers\analyzers\dotnet\vb\de\Microsoft.CodeQuality.Analyzers.resources.dll">
-      <Paket>True</Paket>
-    </Analyzer>
-    <Analyzer Include="..\packages\Microsoft.CodeQuality.Analyzers\analyzers\dotnet\vb\es\Microsoft.CodeQuality.Analyzers.resources.dll">
-      <Paket>True</Paket>
-    </Analyzer>
-    <Analyzer Include="..\packages\Microsoft.CodeQuality.Analyzers\analyzers\dotnet\vb\fr\Microsoft.CodeQuality.Analyzers.resources.dll">
-      <Paket>True</Paket>
-    </Analyzer>
-    <Analyzer Include="..\packages\Microsoft.CodeQuality.Analyzers\analyzers\dotnet\vb\it\Microsoft.CodeQuality.Analyzers.resources.dll">
-      <Paket>True</Paket>
-    </Analyzer>
-    <Analyzer Include="..\packages\Microsoft.CodeQuality.Analyzers\analyzers\dotnet\vb\ja\Microsoft.CodeQuality.Analyzers.resources.dll">
-      <Paket>True</Paket>
-    </Analyzer>
-    <Analyzer Include="..\packages\Microsoft.CodeQuality.Analyzers\analyzers\dotnet\vb\ko\Microsoft.CodeQuality.Analyzers.resources.dll">
-      <Paket>True</Paket>
-    </Analyzer>
-    <Analyzer Include="..\packages\Microsoft.CodeQuality.Analyzers\analyzers\dotnet\vb\pl\Microsoft.CodeQuality.Analyzers.resources.dll">
-      <Paket>True</Paket>
-    </Analyzer>
-    <Analyzer Include="..\packages\Microsoft.CodeQuality.Analyzers\analyzers\dotnet\vb\pt-BR\Microsoft.CodeQuality.Analyzers.resources.dll">
-      <Paket>True</Paket>
-    </Analyzer>
-    <Analyzer Include="..\packages\Microsoft.CodeQuality.Analyzers\analyzers\dotnet\vb\ru\Microsoft.CodeQuality.Analyzers.resources.dll">
-      <Paket>True</Paket>
-    </Analyzer>
-    <Analyzer Include="..\packages\Microsoft.CodeQuality.Analyzers\analyzers\dotnet\vb\tr\Microsoft.CodeQuality.Analyzers.resources.dll">
-      <Paket>True</Paket>
-    </Analyzer>
-    <Analyzer Include="..\packages\Microsoft.CodeQuality.Analyzers\analyzers\dotnet\vb\zh-Hans\Microsoft.CodeQuality.Analyzers.resources.dll">
-      <Paket>True</Paket>
-    </Analyzer>
-    <Analyzer Include="..\packages\Microsoft.CodeQuality.Analyzers\analyzers\dotnet\vb\zh-Hant\Microsoft.CodeQuality.Analyzers.resources.dll">
-      <Paket>True</Paket>
-    </Analyzer>
-  </ItemGroup>
-  <Choose>
-    <When Condition="$(TargetFrameworkIdentifier) == '.NETFramework' And $(TargetFrameworkVersion) == 'v4.7.2'">
-      <ItemGroup>
-        <Reference Include="Microsoft.Extensions.Configuration">
-          <HintPath>..\packages\Microsoft.Extensions.Configuration\lib\netstandard2.0\Microsoft.Extensions.Configuration.dll</HintPath>
-          <Private>True</Private>
-          <Paket>True</Paket>
-        </Reference>
-      </ItemGroup>
-    </When>
-  </Choose>
-  <Choose>
-    <When Condition="$(TargetFrameworkIdentifier) == '.NETFramework' And $(TargetFrameworkVersion) == 'v4.7.2'">
-      <ItemGroup>
-        <Reference Include="Microsoft.Extensions.Configuration.Abstractions">
-          <HintPath>..\packages\Microsoft.Extensions.Configuration.Abstractions\lib\netstandard2.0\Microsoft.Extensions.Configuration.Abstractions.dll</HintPath>
-          <Private>True</Private>
-          <Paket>True</Paket>
-        </Reference>
-      </ItemGroup>
-    </When>
-  </Choose>
-  <Choose>
-    <When Condition="$(TargetFrameworkIdentifier) == '.NETFramework' And $(TargetFrameworkVersion) == 'v4.7.2'">
-      <ItemGroup>
-        <Reference Include="Microsoft.Extensions.Configuration.Binder">
-          <HintPath>..\packages\Microsoft.Extensions.Configuration.Binder\lib\netstandard2.0\Microsoft.Extensions.Configuration.Binder.dll</HintPath>
-          <Private>True</Private>
-          <Paket>True</Paket>
-        </Reference>
-      </ItemGroup>
-    </When>
-  </Choose>
-  <Choose>
-    <When Condition="$(TargetFrameworkIdentifier) == '.NETFramework' And $(TargetFrameworkVersion) == 'v4.7.2'">
-      <ItemGroup>
-        <Reference Include="Microsoft.Extensions.DependencyInjection">
-          <HintPath>..\packages\Microsoft.Extensions.DependencyInjection\lib\net461\Microsoft.Extensions.DependencyInjection.dll</HintPath>
-          <Private>True</Private>
-          <Paket>True</Paket>
-        </Reference>
-      </ItemGroup>
-    </When>
-  </Choose>
-  <Choose>
-    <When Condition="$(TargetFrameworkIdentifier) == '.NETFramework' And $(TargetFrameworkVersion) == 'v4.7.2'">
-      <ItemGroup>
-        <Reference Include="Microsoft.Extensions.DependencyInjection.Abstractions">
-          <HintPath>..\packages\Microsoft.Extensions.DependencyInjection.Abstractions\lib\netstandard2.0\Microsoft.Extensions.DependencyInjection.Abstractions.dll</HintPath>
-          <Private>True</Private>
-          <Paket>True</Paket>
-        </Reference>
-      </ItemGroup>
-    </When>
-  </Choose>
-  <Choose>
-    <When Condition="$(TargetFrameworkIdentifier) == '.NETFramework' And $(TargetFrameworkVersion) == 'v4.7.2'">
-      <ItemGroup>
-        <Reference Include="Microsoft.Extensions.Logging">
-          <HintPath>..\packages\Microsoft.Extensions.Logging\lib\netstandard2.0\Microsoft.Extensions.Logging.dll</HintPath>
-          <Private>True</Private>
-          <Paket>True</Paket>
-        </Reference>
-      </ItemGroup>
-    </When>
-  </Choose>
-  <Choose>
-    <When Condition="$(TargetFrameworkIdentifier) == '.NETFramework' And $(TargetFrameworkVersion) == 'v4.7.2'">
-      <ItemGroup>
-        <Reference Include="Microsoft.Extensions.Logging.Abstractions">
-          <HintPath>..\packages\Microsoft.Extensions.Logging.Abstractions\lib\netstandard2.0\Microsoft.Extensions.Logging.Abstractions.dll</HintPath>
-          <Private>True</Private>
-          <Paket>True</Paket>
-        </Reference>
-      </ItemGroup>
-    </When>
-  </Choose>
-  <Choose>
-    <When Condition="$(TargetFrameworkIdentifier) == '.NETFramework' And $(TargetFrameworkVersion) == 'v4.7.2'">
-      <ItemGroup>
-        <Reference Include="Microsoft.Extensions.Options">
-          <HintPath>..\packages\Microsoft.Extensions.Options\lib\netstandard2.0\Microsoft.Extensions.Options.dll</HintPath>
-          <Private>True</Private>
-          <Paket>True</Paket>
-        </Reference>
-      </ItemGroup>
-    </When>
-  </Choose>
-  <Choose>
-    <When Condition="$(TargetFrameworkIdentifier) == '.NETFramework' And $(TargetFrameworkVersion) == 'v4.7.2'">
-      <ItemGroup>
-        <Reference Include="Microsoft.Extensions.Primitives">
-          <HintPath>..\packages\Microsoft.Extensions.Primitives\lib\netstandard2.0\Microsoft.Extensions.Primitives.dll</HintPath>
-          <Private>True</Private>
-          <Paket>True</Paket>
-        </Reference>
-      </ItemGroup>
-    </When>
-  </Choose>
-  <ItemGroup>
-    <Analyzer Include="..\packages\Microsoft.NetCore.Analyzers\analyzers\dotnet\cs\Microsoft.NetCore.Analyzers.dll">
-      <Paket>True</Paket>
-    </Analyzer>
-    <Analyzer Include="..\packages\Microsoft.NetCore.Analyzers\analyzers\dotnet\cs\Microsoft.NetCore.CSharp.Analyzers.dll">
-      <Paket>True</Paket>
-    </Analyzer>
-    <Analyzer Include="..\packages\Microsoft.NetCore.Analyzers\analyzers\dotnet\cs\cs\Microsoft.NetCore.Analyzers.resources.dll">
-      <Paket>True</Paket>
-    </Analyzer>
-    <Analyzer Include="..\packages\Microsoft.NetCore.Analyzers\analyzers\dotnet\cs\de\Microsoft.NetCore.Analyzers.resources.dll">
-      <Paket>True</Paket>
-    </Analyzer>
-    <Analyzer Include="..\packages\Microsoft.NetCore.Analyzers\analyzers\dotnet\cs\es\Microsoft.NetCore.Analyzers.resources.dll">
-      <Paket>True</Paket>
-    </Analyzer>
-    <Analyzer Include="..\packages\Microsoft.NetCore.Analyzers\analyzers\dotnet\cs\fr\Microsoft.NetCore.Analyzers.resources.dll">
-      <Paket>True</Paket>
-    </Analyzer>
-    <Analyzer Include="..\packages\Microsoft.NetCore.Analyzers\analyzers\dotnet\cs\it\Microsoft.NetCore.Analyzers.resources.dll">
-      <Paket>True</Paket>
-    </Analyzer>
-    <Analyzer Include="..\packages\Microsoft.NetCore.Analyzers\analyzers\dotnet\cs\ja\Microsoft.NetCore.Analyzers.resources.dll">
-      <Paket>True</Paket>
-    </Analyzer>
-    <Analyzer Include="..\packages\Microsoft.NetCore.Analyzers\analyzers\dotnet\cs\ko\Microsoft.NetCore.Analyzers.resources.dll">
-      <Paket>True</Paket>
-    </Analyzer>
-    <Analyzer Include="..\packages\Microsoft.NetCore.Analyzers\analyzers\dotnet\cs\pl\Microsoft.NetCore.Analyzers.resources.dll">
-      <Paket>True</Paket>
-    </Analyzer>
-    <Analyzer Include="..\packages\Microsoft.NetCore.Analyzers\analyzers\dotnet\cs\pt-BR\Microsoft.NetCore.Analyzers.resources.dll">
-      <Paket>True</Paket>
-    </Analyzer>
-    <Analyzer Include="..\packages\Microsoft.NetCore.Analyzers\analyzers\dotnet\cs\ru\Microsoft.NetCore.Analyzers.resources.dll">
-      <Paket>True</Paket>
-    </Analyzer>
-    <Analyzer Include="..\packages\Microsoft.NetCore.Analyzers\analyzers\dotnet\cs\tr\Microsoft.NetCore.Analyzers.resources.dll">
-      <Paket>True</Paket>
-    </Analyzer>
-    <Analyzer Include="..\packages\Microsoft.NetCore.Analyzers\analyzers\dotnet\cs\zh-Hans\Microsoft.NetCore.Analyzers.resources.dll">
-      <Paket>True</Paket>
-    </Analyzer>
-    <Analyzer Include="..\packages\Microsoft.NetCore.Analyzers\analyzers\dotnet\cs\zh-Hant\Microsoft.NetCore.Analyzers.resources.dll">
-      <Paket>True</Paket>
-    </Analyzer>
-    <Analyzer Include="..\packages\Microsoft.NetCore.Analyzers\analyzers\dotnet\vb\cs\Microsoft.NetCore.Analyzers.resources.dll">
-      <Paket>True</Paket>
-    </Analyzer>
-    <Analyzer Include="..\packages\Microsoft.NetCore.Analyzers\analyzers\dotnet\vb\de\Microsoft.NetCore.Analyzers.resources.dll">
-      <Paket>True</Paket>
-    </Analyzer>
-    <Analyzer Include="..\packages\Microsoft.NetCore.Analyzers\analyzers\dotnet\vb\es\Microsoft.NetCore.Analyzers.resources.dll">
-      <Paket>True</Paket>
-    </Analyzer>
-    <Analyzer Include="..\packages\Microsoft.NetCore.Analyzers\analyzers\dotnet\vb\fr\Microsoft.NetCore.Analyzers.resources.dll">
-      <Paket>True</Paket>
-    </Analyzer>
-    <Analyzer Include="..\packages\Microsoft.NetCore.Analyzers\analyzers\dotnet\vb\it\Microsoft.NetCore.Analyzers.resources.dll">
-      <Paket>True</Paket>
-    </Analyzer>
-    <Analyzer Include="..\packages\Microsoft.NetCore.Analyzers\analyzers\dotnet\vb\ja\Microsoft.NetCore.Analyzers.resources.dll">
-      <Paket>True</Paket>
-    </Analyzer>
-    <Analyzer Include="..\packages\Microsoft.NetCore.Analyzers\analyzers\dotnet\vb\ko\Microsoft.NetCore.Analyzers.resources.dll">
-      <Paket>True</Paket>
-    </Analyzer>
-    <Analyzer Include="..\packages\Microsoft.NetCore.Analyzers\analyzers\dotnet\vb\pl\Microsoft.NetCore.Analyzers.resources.dll">
-      <Paket>True</Paket>
-    </Analyzer>
-    <Analyzer Include="..\packages\Microsoft.NetCore.Analyzers\analyzers\dotnet\vb\pt-BR\Microsoft.NetCore.Analyzers.resources.dll">
-      <Paket>True</Paket>
-    </Analyzer>
-    <Analyzer Include="..\packages\Microsoft.NetCore.Analyzers\analyzers\dotnet\vb\ru\Microsoft.NetCore.Analyzers.resources.dll">
-      <Paket>True</Paket>
-    </Analyzer>
-    <Analyzer Include="..\packages\Microsoft.NetCore.Analyzers\analyzers\dotnet\vb\tr\Microsoft.NetCore.Analyzers.resources.dll">
-      <Paket>True</Paket>
-    </Analyzer>
-    <Analyzer Include="..\packages\Microsoft.NetCore.Analyzers\analyzers\dotnet\vb\zh-Hans\Microsoft.NetCore.Analyzers.resources.dll">
-      <Paket>True</Paket>
-    </Analyzer>
-    <Analyzer Include="..\packages\Microsoft.NetCore.Analyzers\analyzers\dotnet\vb\zh-Hant\Microsoft.NetCore.Analyzers.resources.dll">
-      <Paket>True</Paket>
-    </Analyzer>
-  </ItemGroup>
-  <ItemGroup>
-    <Analyzer Include="..\packages\Microsoft.NetFramework.Analyzers\analyzers\dotnet\cs\Microsoft.NetFramework.Analyzers.dll">
-      <Paket>True</Paket>
-    </Analyzer>
-    <Analyzer Include="..\packages\Microsoft.NetFramework.Analyzers\analyzers\dotnet\cs\Microsoft.NetFramework.CSharp.Analyzers.dll">
-      <Paket>True</Paket>
-    </Analyzer>
-    <Analyzer Include="..\packages\Microsoft.NetFramework.Analyzers\analyzers\dotnet\cs\cs\Microsoft.NetFramework.Analyzers.resources.dll">
-      <Paket>True</Paket>
-    </Analyzer>
-    <Analyzer Include="..\packages\Microsoft.NetFramework.Analyzers\analyzers\dotnet\cs\de\Microsoft.NetFramework.Analyzers.resources.dll">
-      <Paket>True</Paket>
-    </Analyzer>
-    <Analyzer Include="..\packages\Microsoft.NetFramework.Analyzers\analyzers\dotnet\cs\es\Microsoft.NetFramework.Analyzers.resources.dll">
-      <Paket>True</Paket>
-    </Analyzer>
-    <Analyzer Include="..\packages\Microsoft.NetFramework.Analyzers\analyzers\dotnet\cs\fr\Microsoft.NetFramework.Analyzers.resources.dll">
-      <Paket>True</Paket>
-    </Analyzer>
-    <Analyzer Include="..\packages\Microsoft.NetFramework.Analyzers\analyzers\dotnet\cs\it\Microsoft.NetFramework.Analyzers.resources.dll">
-      <Paket>True</Paket>
-    </Analyzer>
-    <Analyzer Include="..\packages\Microsoft.NetFramework.Analyzers\analyzers\dotnet\cs\ja\Microsoft.NetFramework.Analyzers.resources.dll">
-      <Paket>True</Paket>
-    </Analyzer>
-    <Analyzer Include="..\packages\Microsoft.NetFramework.Analyzers\analyzers\dotnet\cs\ko\Microsoft.NetFramework.Analyzers.resources.dll">
-      <Paket>True</Paket>
-    </Analyzer>
-    <Analyzer Include="..\packages\Microsoft.NetFramework.Analyzers\analyzers\dotnet\cs\pl\Microsoft.NetFramework.Analyzers.resources.dll">
-      <Paket>True</Paket>
-    </Analyzer>
-    <Analyzer Include="..\packages\Microsoft.NetFramework.Analyzers\analyzers\dotnet\cs\pt-BR\Microsoft.NetFramework.Analyzers.resources.dll">
-      <Paket>True</Paket>
-    </Analyzer>
-    <Analyzer Include="..\packages\Microsoft.NetFramework.Analyzers\analyzers\dotnet\cs\ru\Microsoft.NetFramework.Analyzers.resources.dll">
-      <Paket>True</Paket>
-    </Analyzer>
-    <Analyzer Include="..\packages\Microsoft.NetFramework.Analyzers\analyzers\dotnet\cs\tr\Microsoft.NetFramework.Analyzers.resources.dll">
-      <Paket>True</Paket>
-    </Analyzer>
-    <Analyzer Include="..\packages\Microsoft.NetFramework.Analyzers\analyzers\dotnet\cs\zh-Hans\Microsoft.NetFramework.Analyzers.resources.dll">
-      <Paket>True</Paket>
-    </Analyzer>
-    <Analyzer Include="..\packages\Microsoft.NetFramework.Analyzers\analyzers\dotnet\cs\zh-Hant\Microsoft.NetFramework.Analyzers.resources.dll">
-      <Paket>True</Paket>
-    </Analyzer>
-    <Analyzer Include="..\packages\Microsoft.NetFramework.Analyzers\analyzers\dotnet\vb\cs\Microsoft.NetFramework.Analyzers.resources.dll">
-      <Paket>True</Paket>
-    </Analyzer>
-    <Analyzer Include="..\packages\Microsoft.NetFramework.Analyzers\analyzers\dotnet\vb\de\Microsoft.NetFramework.Analyzers.resources.dll">
-      <Paket>True</Paket>
-    </Analyzer>
-    <Analyzer Include="..\packages\Microsoft.NetFramework.Analyzers\analyzers\dotnet\vb\es\Microsoft.NetFramework.Analyzers.resources.dll">
-      <Paket>True</Paket>
-    </Analyzer>
-    <Analyzer Include="..\packages\Microsoft.NetFramework.Analyzers\analyzers\dotnet\vb\fr\Microsoft.NetFramework.Analyzers.resources.dll">
-      <Paket>True</Paket>
-    </Analyzer>
-    <Analyzer Include="..\packages\Microsoft.NetFramework.Analyzers\analyzers\dotnet\vb\it\Microsoft.NetFramework.Analyzers.resources.dll">
-      <Paket>True</Paket>
-    </Analyzer>
-    <Analyzer Include="..\packages\Microsoft.NetFramework.Analyzers\analyzers\dotnet\vb\ja\Microsoft.NetFramework.Analyzers.resources.dll">
-      <Paket>True</Paket>
-    </Analyzer>
-    <Analyzer Include="..\packages\Microsoft.NetFramework.Analyzers\analyzers\dotnet\vb\ko\Microsoft.NetFramework.Analyzers.resources.dll">
-      <Paket>True</Paket>
-    </Analyzer>
-    <Analyzer Include="..\packages\Microsoft.NetFramework.Analyzers\analyzers\dotnet\vb\pl\Microsoft.NetFramework.Analyzers.resources.dll">
-      <Paket>True</Paket>
-    </Analyzer>
-    <Analyzer Include="..\packages\Microsoft.NetFramework.Analyzers\analyzers\dotnet\vb\pt-BR\Microsoft.NetFramework.Analyzers.resources.dll">
-      <Paket>True</Paket>
-    </Analyzer>
-    <Analyzer Include="..\packages\Microsoft.NetFramework.Analyzers\analyzers\dotnet\vb\ru\Microsoft.NetFramework.Analyzers.resources.dll">
-      <Paket>True</Paket>
-    </Analyzer>
-    <Analyzer Include="..\packages\Microsoft.NetFramework.Analyzers\analyzers\dotnet\vb\tr\Microsoft.NetFramework.Analyzers.resources.dll">
-      <Paket>True</Paket>
-    </Analyzer>
-    <Analyzer Include="..\packages\Microsoft.NetFramework.Analyzers\analyzers\dotnet\vb\zh-Hans\Microsoft.NetFramework.Analyzers.resources.dll">
-      <Paket>True</Paket>
-    </Analyzer>
-    <Analyzer Include="..\packages\Microsoft.NetFramework.Analyzers\analyzers\dotnet\vb\zh-Hant\Microsoft.NetFramework.Analyzers.resources.dll">
-      <Paket>True</Paket>
-    </Analyzer>
-  </ItemGroup>
-  <Choose>
-    <When Condition="$(TargetFrameworkIdentifier) == '.NETFramework' And $(TargetFrameworkVersion) == 'v4.7.2'">
-      <ItemGroup>
-        <Reference Include="GalaSoft.MvvmLight">
-          <HintPath>..\packages\MvvmLightLibs\lib\net45\GalaSoft.MvvmLight.dll</HintPath>
-          <Private>True</Private>
-          <Paket>True</Paket>
-        </Reference>
-        <Reference Include="GalaSoft.MvvmLight.Extras">
-          <HintPath>..\packages\MvvmLightLibs\lib\net45\GalaSoft.MvvmLight.Extras.dll</HintPath>
-          <Private>True</Private>
-          <Paket>True</Paket>
-        </Reference>
-        <Reference Include="GalaSoft.MvvmLight.Platform">
-          <HintPath>..\packages\MvvmLightLibs\lib\net45\GalaSoft.MvvmLight.Platform.dll</HintPath>
-          <Private>True</Private>
-          <Paket>True</Paket>
-        </Reference>
-        <Reference Include="System.Windows.Interactivity">
-          <HintPath>..\packages\MvvmLightLibs\lib\net45\System.Windows.Interactivity.dll</HintPath>
-          <Private>True</Private>
-          <Paket>True</Paket>
-        </Reference>
-      </ItemGroup>
-    </When>
-  </Choose>
-  <Choose>
-    <When Condition="$(TargetFrameworkIdentifier) == '.NETFramework' And $(TargetFrameworkVersion) == 'v4.7.2'">
-      <ItemGroup>
-        <Reference Include="System.Buffers">
-          <HintPath>..\packages\System.Buffers\lib\netstandard2.0\System.Buffers.dll</HintPath>
-          <Private>True</Private>
-          <Paket>True</Paket>
-        </Reference>
-      </ItemGroup>
-    </When>
-  </Choose>
-  <Choose>
-    <When Condition="$(TargetFrameworkIdentifier) == '.NETFramework' And $(TargetFrameworkVersion) == 'v4.7.2'">
-      <ItemGroup>
-        <Reference Include="System.ComponentModel.DataAnnotations">
-          <Paket>True</Paket>
-        </Reference>
-        <Reference Include="System.ComponentModel.Annotations">
-          <HintPath>..\packages\System.ComponentModel.Annotations\lib\net461\System.ComponentModel.Annotations.dll</HintPath>
-          <Private>True</Private>
-          <Paket>True</Paket>
-        </Reference>
-      </ItemGroup>
-    </When>
-  </Choose>
-  <Choose>
-    <When Condition="$(TargetFrameworkIdentifier) == '.NETFramework' And $(TargetFrameworkVersion) == 'v4.7.2'">
-      <ItemGroup>
-        <Reference Include="System.ComponentModel.Composition">
-          <Paket>True</Paket>
-        </Reference>
-      </ItemGroup>
-    </When>
-  </Choose>
-  <Choose>
-    <When Condition="$(TargetFrameworkIdentifier) == '.NETFramework' And $(TargetFrameworkVersion) == 'v4.7.2'">
-      <ItemGroup>
-        <Reference Include="System.Memory">
-          <HintPath>..\packages\System.Memory\lib\netstandard2.0\System.Memory.dll</HintPath>
-          <Private>True</Private>
-          <Paket>True</Paket>
-        </Reference>
-      </ItemGroup>
-    </When>
-  </Choose>
-  <Choose>
-    <When Condition="$(TargetFrameworkIdentifier) == '.NETFramework' And $(TargetFrameworkVersion) == 'v4.7.2'">
-      <ItemGroup>
-        <Reference Include="System.Numerics">
-          <Paket>True</Paket>
-        </Reference>
-        <Reference Include="System.Numerics.Vectors">
-          <HintPath>..\packages\System.Numerics.Vectors\lib\net46\System.Numerics.Vectors.dll</HintPath>
-          <Private>True</Private>
-          <Paket>True</Paket>
-        </Reference>
-      </ItemGroup>
-    </When>
-  </Choose>
-  <Choose>
-    <When Condition="$(TargetFrameworkIdentifier) == '.NETFramework' And $(TargetFrameworkVersion) == 'v4.7.2'">
-      <ItemGroup>
-        <Reference Include="System.Runtime.CompilerServices.Unsafe">
-          <HintPath>..\packages\System.Runtime.CompilerServices.Unsafe\lib\netstandard2.0\System.Runtime.CompilerServices.Unsafe.dll</HintPath>
-          <Private>True</Private>
-          <Paket>True</Paket>
-        </Reference>
-      </ItemGroup>
-    </When>
-  </Choose>
-  <Choose>
-    <When Condition="$(TargetFrameworkIdentifier) == '.NETFramework' And $(TargetFrameworkVersion) == 'v4.7.2'">
-      <ItemGroup>
-        <Reference Include="System.Threading.Tasks.Extensions">
-          <HintPath>..\packages\System.Threading.Tasks.Extensions\lib\netstandard2.0\System.Threading.Tasks.Extensions.dll</HintPath>
-          <Private>True</Private>
-          <Paket>True</Paket>
-        </Reference>
-      </ItemGroup>
-    </When>
-  </Choose>
-  <Import Project="..\packages\Nerdbank.GitVersioning\build\Nerdbank.GitVersioning.targets" Condition="Exists('..\packages\Nerdbank.GitVersioning\build\Nerdbank.GitVersioning.targets')" Label="Paket" />
-=======
 
-  <Import Project="..\ConfuserEx.Common.targets" Condition="Exists('..\ConfuserEx.Common.targets')" />
-
->>>>>>> f8bab6a1
+  <Import Project="..\.paket\Paket.Restore.targets" />
 </Project>