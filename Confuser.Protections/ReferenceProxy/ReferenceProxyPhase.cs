﻿using System;
using System.Collections.Generic;
using System.Collections.Immutable;
using System.Diagnostics;
using System.Linq;
using System.Threading;
using Confuser.Core;
using Confuser.Core.Services;
using Confuser.DynCipher;
using Confuser.Renamer.Services;
using dnlib.DotNet;
using dnlib.DotNet.Emit;
using dnlib.DotNet.MD;
using Microsoft.Extensions.DependencyInjection;

namespace Confuser.Protections.ReferenceProxy {
	internal sealed class ReferenceProxyPhase : IProtectionPhase {
		public ReferenceProxyPhase(ReferenceProxyProtection parent) =>
			Parent = parent ?? throw new ArgumentNullException(nameof(parent));

		public ReferenceProxyProtection Parent { get; }

		IConfuserComponent IProtectionPhase.Parent => Parent;

		public ProtectionTargets Targets => ProtectionTargets.Methods;

		public bool ProcessAll => false;

		public string Name => "Encoding reference proxies";

		RPContext ParseParameters(MethodDef method, IConfuserContext context, IProtectionParameters parameters, RPStore store) {
<<<<<<< HEAD
			var ret = new RPContext();
			ret.Mode = parameters.GetParameter(context, method, Parent.Parameters.Mode);
			ret.Encoding = parameters.GetParameter(context, method, Parent.Parameters.Encoding);
			ret.InternalAlso = parameters.GetParameter(context, method, Parent.Parameters.InternalAlso);
			ret.TypeErasure = parameters.GetParameter(context, method, Parent.Parameters.EraseTypes);
			ret.Depth = parameters.GetParameter(context, method, Parent.Parameters.Depth);

			ret.Module = method.Module;
			ret.Method = method;
			ret.Body = method.Body;
			ret.BranchTargets = new HashSet<Instruction>(
				method.Body.Instructions
				      .Select(instr => instr.Operand as Instruction)
				      .Concat(method.Body.Instructions
				                    .Where(instr => instr.Operand is Instruction[])
				                    .SelectMany(instr => (Instruction[])instr.Operand))
				      .Where(target => target != null));

			ret.Protection = (ReferenceProxyProtection)Parent;
			ret.Random = store.random;
			ret.Context = context;
			ret.Marker = context.Registry.GetRequiredService<IMarkerService>();
			ret.DynCipher = context.Registry.GetRequiredService<IDynCipherService>();
			ret.Name = context.Registry.GetService<INameService>();
			ret.Trace = context.Registry.GetRequiredService<ITraceService>();

			ret.Delegates = store.delegates;
=======
			var ret = new RPContext {
				Mode = parameters.GetParameter(context, method, "mode", Mode.Mild),
				Encoding = parameters.GetParameter(context, method, "encoding", EncodingType.Normal),
				InternalAlso = parameters.GetParameter(context, method, "internal", false),
				TypeErasure = parameters.GetParameter(context, method, "typeErasure", false),
				Depth = parameters.GetParameter(context, method, "depth", 3),

				Module = method.Module,
				Method = method,
				Body = method.Body,
				BranchTargets = method.Body.Instructions.SelectMany(InstructionOperands).ToImmutableHashSet(),

				Protection = Parent,
				Random = store.random,
				Context = context,
				Marker = context.Registry.GetRequiredService<IMarkerService>(),
				DynCipher = context.Registry.GetRequiredService<IDynCipherService>(),
				Name = context.Registry.GetService<INameService>(),
				Trace = context.Registry.GetRequiredService<ITraceService>(),

				Delegates = store.delegates
			};
>>>>>>> 10d91d4a

			switch (ret.Mode) {
				case Mode.Mild:
					ret.ModeHandler = store.mild ?? (store.mild = new MildMode());
					break;
				case Mode.Strong:
					ret.ModeHandler = store.strong ?? (store.strong = new StrongMode());
					break;
				default:
					throw new UnreachableException();
			}

			switch (ret.Encoding) {
				case EncodingType.Normal:
					ret.EncodingHandler = store.normal ?? (store.normal = new NormalEncoding());
					break;
				case EncodingType.Expression:
					ret.EncodingHandler = store.expression ?? (store.expression = new ExpressionEncoding());
					break;
				case EncodingType.x86:
					ret.EncodingHandler = store.x86 ?? (store.x86 = new x86Encoding());

					if ((context.CurrentModule.Cor20HeaderFlags & ComImageFlags.ILOnly) != 0)
						context.CurrentModuleWriterOptions.Cor20HeaderOptions.Flags &= ~ComImageFlags.ILOnly;
					break;
				default:
					throw new UnreachableException();
			}

			return ret;
		}

<<<<<<< HEAD
		RPContext ParseParameters(ModuleDef module, IConfuserContext context, IProtectionParameters parameters, RPStore store) {
			var ret = new RPContext();
			ret.Depth = parameters.GetParameter(context, module, Parent.Parameters.Depth);
			ret.InitCount = parameters.GetParameter(context, module, Parent.Parameters.InitCount);
=======
		private static IEnumerable<Instruction> InstructionOperands(Instruction instr) {
			Debug.Assert(instr != null, $"{nameof(instr)} != null");
>>>>>>> 10d91d4a

			if (instr.Operand is Instruction instrOp) {
				return ImmutableArray.Create(instrOp);
			}
			else if(instr.Operand is Instruction[] instrsOp) {
				return instrsOp;
			}
			return Enumerable.Empty<Instruction>();
		}

		private static RPContext ParseParameters(ModuleDef module, IConfuserContext context, IProtectionParameters parameters, RPStore store) {
			var ret = new RPContext {
				Depth = parameters.GetParameter(context, module, "depth", 3),
				InitCount = parameters.GetParameter(context, module, "initCount", 0x10),

				Random = store.random,
				Module = module,
				Context = context,
				Marker = context.Registry.GetRequiredService<IMarkerService>(),
				DynCipher = context.Registry.GetRequiredService<IDynCipherService>(),
				Name = context.Registry.GetService<INameService>(),

				Delegates = store.delegates
			};

			return ret;
		}

		void IProtectionPhase.Execute(IConfuserContext context, IProtectionParameters parameters, CancellationToken token) {
			var random = context.Registry.GetRequiredService<IRandomService>().GetRandomGenerator(ReferenceProxyProtection._FullId);
			var logger = context.Registry.GetRequiredService<ILoggingService>().GetLogger("proxy");

			var store = new RPStore { random = random };

			foreach (var method in parameters.Targets.OfType<MethodDef>().WithProgress(logger))
				if (method.HasBody && method.Body.Instructions.Count > 0) {
					ProcessMethod(ParseParameters(method, context, parameters, store));
					token.ThrowIfCancellationRequested();
				}

			var ctx = ParseParameters(context.CurrentModule, context, parameters, store);

			if (store.mild != null)
				store.mild.Finalize(ctx);

			if (store.strong != null)
				store.strong.Finalize(ctx);
		}

		void ProcessMethod(RPContext ctx) {
			for (int i = 0; i < ctx.Body.Instructions.Count; i++) {
				var instr = ctx.Body.Instructions[i];
				if (instr.OpCode.Code == Code.Call || instr.OpCode.Code == Code.Callvirt || instr.OpCode.Code == Code.Newobj) {
					var operand = (IMethod)instr.Operand;
					var def = operand.ResolveMethodDef();

					if (def != null && ctx.Context.Annotations.Get<object>(def, ReferenceProxyProtection.TargetExcluded) != null)
						return;

					// Call constructor
					if (instr.OpCode.Code != Code.Newobj && operand.Name == ".ctor")
						continue;
					// Internal reference option
					if (operand is MethodDef && !ctx.InternalAlso)
						continue;
					// No generic methods
					if (operand is MethodSpec)
						continue;
					// No generic types / array types
					if (operand.DeclaringType is TypeSpec)
						continue;
					// No varargs
					if (operand.MethodSig.ParamsAfterSentinel != null &&
						operand.MethodSig.ParamsAfterSentinel.Count > 0)
						continue;
					var declType = operand.DeclaringType.ResolveTypeDefThrow();
					// No delegates
					if (declType.IsDelegate())
						continue;
					// No instance value type methods
					if (declType.IsValueType && operand.MethodSig.HasThis)
						continue;
					// No prefixed call
					if (i - 1 >= 0 && ctx.Body.Instructions[i - 1].OpCode.OpCodeType == OpCodeType.Prefix)
						continue;

					ctx.ModeHandler.ProcessCall(ctx, i);
				}
			}
		}

		private sealed class RPStore {
			internal readonly Dictionary<MethodSig, TypeDef> delegates = new Dictionary<MethodSig, TypeDef>(new MethodSigComparer());
			internal ExpressionEncoding expression;
			internal MildMode mild;

			internal NormalEncoding normal;
			internal IRandomGenerator random;
			internal StrongMode strong;
			internal x86Encoding x86;

			private sealed class MethodSigComparer : IEqualityComparer<MethodSig> {
				bool IEqualityComparer<MethodSig>.Equals(MethodSig x, MethodSig y) => new SigComparer().Equals(x, y);

				int IEqualityComparer<MethodSig>.GetHashCode(MethodSig obj) => new SigComparer().GetHashCode(obj);
			}
		}
	}
}<|MERGE_RESOLUTION|>--- conflicted
+++ resolved
@@ -29,41 +29,12 @@
 		public string Name => "Encoding reference proxies";
 
 		RPContext ParseParameters(MethodDef method, IConfuserContext context, IProtectionParameters parameters, RPStore store) {
-<<<<<<< HEAD
-			var ret = new RPContext();
-			ret.Mode = parameters.GetParameter(context, method, Parent.Parameters.Mode);
-			ret.Encoding = parameters.GetParameter(context, method, Parent.Parameters.Encoding);
-			ret.InternalAlso = parameters.GetParameter(context, method, Parent.Parameters.InternalAlso);
-			ret.TypeErasure = parameters.GetParameter(context, method, Parent.Parameters.EraseTypes);
-			ret.Depth = parameters.GetParameter(context, method, Parent.Parameters.Depth);
-
-			ret.Module = method.Module;
-			ret.Method = method;
-			ret.Body = method.Body;
-			ret.BranchTargets = new HashSet<Instruction>(
-				method.Body.Instructions
-				      .Select(instr => instr.Operand as Instruction)
-				      .Concat(method.Body.Instructions
-				                    .Where(instr => instr.Operand is Instruction[])
-				                    .SelectMany(instr => (Instruction[])instr.Operand))
-				      .Where(target => target != null));
-
-			ret.Protection = (ReferenceProxyProtection)Parent;
-			ret.Random = store.random;
-			ret.Context = context;
-			ret.Marker = context.Registry.GetRequiredService<IMarkerService>();
-			ret.DynCipher = context.Registry.GetRequiredService<IDynCipherService>();
-			ret.Name = context.Registry.GetService<INameService>();
-			ret.Trace = context.Registry.GetRequiredService<ITraceService>();
-
-			ret.Delegates = store.delegates;
-=======
 			var ret = new RPContext {
-				Mode = parameters.GetParameter(context, method, "mode", Mode.Mild),
-				Encoding = parameters.GetParameter(context, method, "encoding", EncodingType.Normal),
-				InternalAlso = parameters.GetParameter(context, method, "internal", false),
-				TypeErasure = parameters.GetParameter(context, method, "typeErasure", false),
-				Depth = parameters.GetParameter(context, method, "depth", 3),
+				Mode = parameters.GetParameter(context, method, Parent.Parameters.Mode),
+				Encoding = parameters.GetParameter(context, method, Parent.Parameters.Encoding),
+				InternalAlso = parameters.GetParameter(context, method, Parent.Parameters.InternalAlso),
+				TypeErasure = parameters.GetParameter(context, method, Parent.Parameters.EraseTypes),
+				Depth = parameters.GetParameter(context, method, Parent.Parameters.Depth),
 
 				Module = method.Module,
 				Method = method,
@@ -80,7 +51,6 @@
 
 				Delegates = store.delegates
 			};
->>>>>>> 10d91d4a
 
 			switch (ret.Mode) {
 				case Mode.Mild:
@@ -113,15 +83,8 @@
 			return ret;
 		}
 
-<<<<<<< HEAD
-		RPContext ParseParameters(ModuleDef module, IConfuserContext context, IProtectionParameters parameters, RPStore store) {
-			var ret = new RPContext();
-			ret.Depth = parameters.GetParameter(context, module, Parent.Parameters.Depth);
-			ret.InitCount = parameters.GetParameter(context, module, Parent.Parameters.InitCount);
-=======
 		private static IEnumerable<Instruction> InstructionOperands(Instruction instr) {
 			Debug.Assert(instr != null, $"{nameof(instr)} != null");
->>>>>>> 10d91d4a
 
 			if (instr.Operand is Instruction instrOp) {
 				return ImmutableArray.Create(instrOp);
@@ -132,10 +95,10 @@
 			return Enumerable.Empty<Instruction>();
 		}
 
-		private static RPContext ParseParameters(ModuleDef module, IConfuserContext context, IProtectionParameters parameters, RPStore store) {
+		private RPContext ParseParameters(ModuleDef module, IConfuserContext context, IProtectionParameters parameters, RPStore store) {
 			var ret = new RPContext {
-				Depth = parameters.GetParameter(context, module, "depth", 3),
-				InitCount = parameters.GetParameter(context, module, "initCount", 0x10),
+				Depth = parameters.GetParameter(context, module, Parent.Parameters.Depth),
+				InitCount = parameters.GetParameter(context, module, Parent.Parameters.InitCount),
 
 				Random = store.random,
 				Module = module,
