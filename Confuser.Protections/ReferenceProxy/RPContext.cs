﻿using System.Collections.Generic;
using System.Collections.Immutable;
using Confuser.Core;
using Confuser.Core.Services;
using Confuser.DynCipher;
using Confuser.Renamer.Services;
using dnlib.DotNet;
using dnlib.DotNet.Emit;

namespace Confuser.Protections.ReferenceProxy {
	internal enum Mode {
		Mild,
		Strong
	}

	internal enum EncodingType {
		Normal,
		Expression,
		x86
	}

<<<<<<< HEAD
	internal class RPContext {
		public ReferenceProxyProtection Protection;
		public CilBody Body;
		public HashSet<Instruction> BranchTargets;
		public IConfuserContext Context;
		public Dictionary<MethodSig, TypeDef> Delegates;
		public uint Depth;
		public IDynCipherService DynCipher;
		public EncodingType Encoding;
		public IRPEncoding EncodingHandler;
		public uint InitCount;
		public bool InternalAlso;
		public IMarkerService Marker;
		public MethodDef Method;
		public Mode Mode;
=======
	internal sealed class RPContext {
		internal ReferenceProxyProtection Protection;
		internal CilBody Body;
		internal IImmutableSet<Instruction> BranchTargets;
		internal IConfuserContext Context;
		internal Dictionary<MethodSig, TypeDef> Delegates;
		internal int Depth;
		internal IDynCipherService DynCipher;
		internal EncodingType Encoding;
		internal IRPEncoding EncodingHandler;
		internal int InitCount;
		internal bool InternalAlso;
		internal IMarkerService Marker;
		internal MethodDef Method;
		internal Mode Mode;
>>>>>>> 10d91d4a

		internal RPMode ModeHandler;
		internal ModuleDef Module;
		internal INameService Name;
		internal IRandomGenerator Random;
		internal ITraceService Trace;
		internal bool TypeErasure;

		internal void MarkMember(IDnlibDef def) {
			if (Name == null) {
				Marker.Mark(Context, def, Protection);
			}
			else {
				Name.MarkHelper(Context, def, Marker, Protection);
			}
		}
	}
}<|MERGE_RESOLUTION|>--- conflicted
+++ resolved
@@ -19,39 +19,21 @@
 		x86
 	}
 
-<<<<<<< HEAD
-	internal class RPContext {
-		public ReferenceProxyProtection Protection;
-		public CilBody Body;
-		public HashSet<Instruction> BranchTargets;
-		public IConfuserContext Context;
-		public Dictionary<MethodSig, TypeDef> Delegates;
-		public uint Depth;
-		public IDynCipherService DynCipher;
-		public EncodingType Encoding;
-		public IRPEncoding EncodingHandler;
-		public uint InitCount;
-		public bool InternalAlso;
-		public IMarkerService Marker;
-		public MethodDef Method;
-		public Mode Mode;
-=======
 	internal sealed class RPContext {
 		internal ReferenceProxyProtection Protection;
 		internal CilBody Body;
 		internal IImmutableSet<Instruction> BranchTargets;
 		internal IConfuserContext Context;
 		internal Dictionary<MethodSig, TypeDef> Delegates;
-		internal int Depth;
+		internal uint Depth;
 		internal IDynCipherService DynCipher;
 		internal EncodingType Encoding;
 		internal IRPEncoding EncodingHandler;
-		internal int InitCount;
+		internal uint InitCount;
 		internal bool InternalAlso;
 		internal IMarkerService Marker;
 		internal MethodDef Method;
 		internal Mode Mode;
->>>>>>> 10d91d4a
 
 		internal RPMode ModeHandler;
 		internal ModuleDef Module;
