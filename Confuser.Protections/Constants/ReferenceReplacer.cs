﻿using Confuser.Core;

namespace Confuser.Protections.Constants {
	internal static partial class ReferenceReplacer {
		internal static bool ReplaceReference(ConstantProtection protection, CEContext ctx,
			IProtectionParameters parameters) {
			foreach (var entry in ctx.ReferenceRepl) {
<<<<<<< HEAD
				if (parameters.GetParameter(ctx.Context, entry.Key,
					protection.Parameters.ControlFlowGraphReplacement)) {
					if (!ReplaceCFG(entry.Key, entry.Value, ctx)) return false;
=======
				EnsureNoInlining(entry.Key);
				if (parameters.GetParameter<bool>(ctx.Context, entry.Key, "cfg"))
					ReplaceCFG(entry.Key, entry.Value, ctx);
				else
					ReplaceNormal(entry.Key, entry.Value);
			}
		}

		static void ReplaceNormal(MethodDef method, List<Tuple<Instruction, uint, IMethod>> instrs) {
			foreach (var instr in instrs) {
				int i = method.Body.Instructions.IndexOf(instr.Item1);
				instr.Item1.OpCode = OpCodes.Ldc_I4;
				instr.Item1.Operand = (int)instr.Item2;
				method.Body.Instructions.Insert(i + 1, Instruction.Create(OpCodes.Call, instr.Item3));
				Instruction instr1 = method.Body.Instructions[i + 1];
				method.Body.Instructions.Insert(i + 1, Instruction.Create(OpCodes.Br_S, instr1));
			}
		}

		static void EnsureNoInlining(MethodDef method) {
			method.ImplAttributes &= ~MethodImplAttributes.AggressiveInlining;
			method.ImplAttributes |= MethodImplAttributes.NoInlining;
		}

		struct CFGContext {
			public CEContext Ctx;
			public ControlFlowGraph Graph;
			public BlockKey[] Keys;
			public RandomGenerator Random;
			public Dictionary<uint, CFGState> StatesMap;
			public Local StateVariable;
		}

		struct CFGState {
			public uint A;
			public uint B;
			public uint C;
			public uint D;

			public CFGState(uint seed) {
				A = seed *= 0x21412321;
				B = seed *= 0x21412321;
				C = seed *= 0x21412321;
				D = seed *= 0x21412321;
			}

			public void UpdateExplicit(int id, uint value) {
				switch (id) {
					case 0:
						A = value;
						break;
					case 1:
						B = value;
						break;
					case 2:
						C = value;
						break;
					case 3:
						D = value;
						break;
				}
			}

			public void UpdateIncremental(int id, uint value) {
				switch (id) {
					case 0:
						A *= value;
						break;
					case 1:
						B += value;
						break;
					case 2:
						C ^= value;
						break;
					case 3:
						D -= value;
						break;
				}
			}

			public uint GetIncrementalUpdate(int id, uint target) {
				switch (id) {
					case 0:
						return A ^ target;
					case 1:
						return target - B;
					case 2:
						return C ^ target;
					case 3:
						return D - target;
				}
				throw new UnreachableException();
			}

			public uint Get(int id) {
				switch (id) {
					case 0:
						return A;
					case 1:
						return B;
					case 2:
						return C;
					case 3:
						return D;
				}
				throw new UnreachableException();
			}

			public static byte EncodeFlag(bool exp, int updateId, int getId) {
				byte fl = (byte)(exp ? 0x80 : 0);
				fl |= (byte)updateId;
				fl |= (byte)(getId << 2);
				return fl;
			}
		}

		static void InjectStateType(CEContext ctx) {
			if (ctx.CfgCtxType == null) {
				var type = ctx.Context.Registry.GetService<IRuntimeService>().GetRuntimeType("Confuser.Runtime.CFGCtx");
				ctx.CfgCtxType = InjectHelper.Inject(type, ctx.Module);
				ctx.Module.Types.Add(ctx.CfgCtxType);
				ctx.CfgCtxCtor = ctx.CfgCtxType.FindMethod(".ctor");
				ctx.CfgCtxNext = ctx.CfgCtxType.FindMethod("Next");

				ctx.Name.MarkHelper(ctx.CfgCtxType, ctx.Marker, ctx.Protection);
				foreach (var def in ctx.CfgCtxType.Fields)
					ctx.Name.MarkHelper(def, ctx.Marker, ctx.Protection);
				foreach (var def in ctx.CfgCtxType.Methods)
					ctx.Name.MarkHelper(def, ctx.Marker, ctx.Protection);
			}
		}

		static void InsertEmptyStateUpdate(CFGContext ctx, ControlFlowBlock block) {
			var body = ctx.Graph.Body;
			var key = ctx.Keys[block.Id];
			if (key.EntryState == key.ExitState)
				return;

			Instruction first = null;
			// Cannot use graph.IndexOf because instructions has been modified.
			int targetIndex = body.Instructions.IndexOf(block.Header);

			CFGState entry;
			if (!ctx.StatesMap.TryGetValue(key.EntryState, out entry)) {
				key.Type = BlockKeyType.Explicit;
			}


			if (key.Type == BlockKeyType.Incremental) {
				// Incremental

				CFGState exit;
				if (!ctx.StatesMap.TryGetValue(key.ExitState, out exit)) {
					// Create new exit state
					// Update one of the entry states to be exit state
					exit = entry;
					int updateId = ctx.Random.NextInt32(3);
					uint targetValue = ctx.Random.NextUInt32();
					exit.UpdateExplicit(updateId, targetValue);

					int getId = ctx.Random.NextInt32(3);
					var fl = CFGState.EncodeFlag(false, updateId, getId);
					var incr = entry.GetIncrementalUpdate(updateId, targetValue);

					body.Instructions.Insert(targetIndex++, first = Instruction.Create(OpCodes.Ldloca, ctx.StateVariable));
					body.Instructions.Insert(targetIndex++, Instruction.Create(OpCodes.Ldc_I4_S, (sbyte)fl));
					body.Instructions.Insert(targetIndex++, Instruction.Create(OpCodes.Ldc_I4, (int)incr));
					body.Instructions.Insert(targetIndex++, Instruction.Create(OpCodes.Call, ctx.Ctx.CfgCtxNext));
					body.Instructions.Insert(targetIndex++, Instruction.Create(OpCodes.Pop));

					ctx.StatesMap[key.ExitState] = exit;
				}
				else {
					// Scan for updated state
					var headerIndex = targetIndex;
					for (int stateId = 0; stateId < 4; stateId++) {
						if (entry.Get(stateId) == exit.Get(stateId))
							continue;

						uint targetValue = exit.Get(stateId);
						int getId = ctx.Random.NextInt32(3);
						var fl = CFGState.EncodeFlag(false, stateId, getId);
						var incr = entry.GetIncrementalUpdate(stateId, targetValue);

						body.Instructions.Insert(targetIndex++, Instruction.Create(OpCodes.Ldloca, ctx.StateVariable));
						body.Instructions.Insert(targetIndex++, Instruction.Create(OpCodes.Ldc_I4_S, (sbyte)fl));
						body.Instructions.Insert(targetIndex++, Instruction.Create(OpCodes.Ldc_I4, (int)incr));
						body.Instructions.Insert(targetIndex++, Instruction.Create(OpCodes.Call, ctx.Ctx.CfgCtxNext));
						body.Instructions.Insert(targetIndex++, Instruction.Create(OpCodes.Pop));
					}
					first = body.Instructions[headerIndex];
				}
			}
			else {
				// Explicit

				CFGState exit;
				if (!ctx.StatesMap.TryGetValue(key.ExitState, out exit)) {
					// Create new exit state from random seed
					var seed = ctx.Random.NextUInt32();
					exit = new CFGState(seed);
					body.Instructions.Insert(targetIndex++, first = Instruction.Create(OpCodes.Ldloca, ctx.StateVariable));
					body.Instructions.Insert(targetIndex++, Instruction.Create(OpCodes.Ldc_I4, (int)seed));
					body.Instructions.Insert(targetIndex++, Instruction.Create(OpCodes.Call, ctx.Ctx.CfgCtxCtor));

					ctx.StatesMap[key.ExitState] = exit;
>>>>>>> f8bab6a1
				}
				else {
					if (!ReplaceNormal(entry.Key, entry.Value)) return false;
				}
			}

			return true;
		}
	}
}<|MERGE_RESOLUTION|>--- conflicted
+++ resolved
@@ -1,222 +1,15 @@
 ﻿using Confuser.Core;
+using dnlib.DotNet;
 
 namespace Confuser.Protections.Constants {
 	internal static partial class ReferenceReplacer {
 		internal static bool ReplaceReference(ConstantProtection protection, CEContext ctx,
 			IProtectionParameters parameters) {
 			foreach (var entry in ctx.ReferenceRepl) {
-<<<<<<< HEAD
+				EnsureNoInlining(entry.Key);
 				if (parameters.GetParameter(ctx.Context, entry.Key,
 					protection.Parameters.ControlFlowGraphReplacement)) {
 					if (!ReplaceCFG(entry.Key, entry.Value, ctx)) return false;
-=======
-				EnsureNoInlining(entry.Key);
-				if (parameters.GetParameter<bool>(ctx.Context, entry.Key, "cfg"))
-					ReplaceCFG(entry.Key, entry.Value, ctx);
-				else
-					ReplaceNormal(entry.Key, entry.Value);
-			}
-		}
-
-		static void ReplaceNormal(MethodDef method, List<Tuple<Instruction, uint, IMethod>> instrs) {
-			foreach (var instr in instrs) {
-				int i = method.Body.Instructions.IndexOf(instr.Item1);
-				instr.Item1.OpCode = OpCodes.Ldc_I4;
-				instr.Item1.Operand = (int)instr.Item2;
-				method.Body.Instructions.Insert(i + 1, Instruction.Create(OpCodes.Call, instr.Item3));
-				Instruction instr1 = method.Body.Instructions[i + 1];
-				method.Body.Instructions.Insert(i + 1, Instruction.Create(OpCodes.Br_S, instr1));
-			}
-		}
-
-		static void EnsureNoInlining(MethodDef method) {
-			method.ImplAttributes &= ~MethodImplAttributes.AggressiveInlining;
-			method.ImplAttributes |= MethodImplAttributes.NoInlining;
-		}
-
-		struct CFGContext {
-			public CEContext Ctx;
-			public ControlFlowGraph Graph;
-			public BlockKey[] Keys;
-			public RandomGenerator Random;
-			public Dictionary<uint, CFGState> StatesMap;
-			public Local StateVariable;
-		}
-
-		struct CFGState {
-			public uint A;
-			public uint B;
-			public uint C;
-			public uint D;
-
-			public CFGState(uint seed) {
-				A = seed *= 0x21412321;
-				B = seed *= 0x21412321;
-				C = seed *= 0x21412321;
-				D = seed *= 0x21412321;
-			}
-
-			public void UpdateExplicit(int id, uint value) {
-				switch (id) {
-					case 0:
-						A = value;
-						break;
-					case 1:
-						B = value;
-						break;
-					case 2:
-						C = value;
-						break;
-					case 3:
-						D = value;
-						break;
-				}
-			}
-
-			public void UpdateIncremental(int id, uint value) {
-				switch (id) {
-					case 0:
-						A *= value;
-						break;
-					case 1:
-						B += value;
-						break;
-					case 2:
-						C ^= value;
-						break;
-					case 3:
-						D -= value;
-						break;
-				}
-			}
-
-			public uint GetIncrementalUpdate(int id, uint target) {
-				switch (id) {
-					case 0:
-						return A ^ target;
-					case 1:
-						return target - B;
-					case 2:
-						return C ^ target;
-					case 3:
-						return D - target;
-				}
-				throw new UnreachableException();
-			}
-
-			public uint Get(int id) {
-				switch (id) {
-					case 0:
-						return A;
-					case 1:
-						return B;
-					case 2:
-						return C;
-					case 3:
-						return D;
-				}
-				throw new UnreachableException();
-			}
-
-			public static byte EncodeFlag(bool exp, int updateId, int getId) {
-				byte fl = (byte)(exp ? 0x80 : 0);
-				fl |= (byte)updateId;
-				fl |= (byte)(getId << 2);
-				return fl;
-			}
-		}
-
-		static void InjectStateType(CEContext ctx) {
-			if (ctx.CfgCtxType == null) {
-				var type = ctx.Context.Registry.GetService<IRuntimeService>().GetRuntimeType("Confuser.Runtime.CFGCtx");
-				ctx.CfgCtxType = InjectHelper.Inject(type, ctx.Module);
-				ctx.Module.Types.Add(ctx.CfgCtxType);
-				ctx.CfgCtxCtor = ctx.CfgCtxType.FindMethod(".ctor");
-				ctx.CfgCtxNext = ctx.CfgCtxType.FindMethod("Next");
-
-				ctx.Name.MarkHelper(ctx.CfgCtxType, ctx.Marker, ctx.Protection);
-				foreach (var def in ctx.CfgCtxType.Fields)
-					ctx.Name.MarkHelper(def, ctx.Marker, ctx.Protection);
-				foreach (var def in ctx.CfgCtxType.Methods)
-					ctx.Name.MarkHelper(def, ctx.Marker, ctx.Protection);
-			}
-		}
-
-		static void InsertEmptyStateUpdate(CFGContext ctx, ControlFlowBlock block) {
-			var body = ctx.Graph.Body;
-			var key = ctx.Keys[block.Id];
-			if (key.EntryState == key.ExitState)
-				return;
-
-			Instruction first = null;
-			// Cannot use graph.IndexOf because instructions has been modified.
-			int targetIndex = body.Instructions.IndexOf(block.Header);
-
-			CFGState entry;
-			if (!ctx.StatesMap.TryGetValue(key.EntryState, out entry)) {
-				key.Type = BlockKeyType.Explicit;
-			}
-
-
-			if (key.Type == BlockKeyType.Incremental) {
-				// Incremental
-
-				CFGState exit;
-				if (!ctx.StatesMap.TryGetValue(key.ExitState, out exit)) {
-					// Create new exit state
-					// Update one of the entry states to be exit state
-					exit = entry;
-					int updateId = ctx.Random.NextInt32(3);
-					uint targetValue = ctx.Random.NextUInt32();
-					exit.UpdateExplicit(updateId, targetValue);
-
-					int getId = ctx.Random.NextInt32(3);
-					var fl = CFGState.EncodeFlag(false, updateId, getId);
-					var incr = entry.GetIncrementalUpdate(updateId, targetValue);
-
-					body.Instructions.Insert(targetIndex++, first = Instruction.Create(OpCodes.Ldloca, ctx.StateVariable));
-					body.Instructions.Insert(targetIndex++, Instruction.Create(OpCodes.Ldc_I4_S, (sbyte)fl));
-					body.Instructions.Insert(targetIndex++, Instruction.Create(OpCodes.Ldc_I4, (int)incr));
-					body.Instructions.Insert(targetIndex++, Instruction.Create(OpCodes.Call, ctx.Ctx.CfgCtxNext));
-					body.Instructions.Insert(targetIndex++, Instruction.Create(OpCodes.Pop));
-
-					ctx.StatesMap[key.ExitState] = exit;
-				}
-				else {
-					// Scan for updated state
-					var headerIndex = targetIndex;
-					for (int stateId = 0; stateId < 4; stateId++) {
-						if (entry.Get(stateId) == exit.Get(stateId))
-							continue;
-
-						uint targetValue = exit.Get(stateId);
-						int getId = ctx.Random.NextInt32(3);
-						var fl = CFGState.EncodeFlag(false, stateId, getId);
-						var incr = entry.GetIncrementalUpdate(stateId, targetValue);
-
-						body.Instructions.Insert(targetIndex++, Instruction.Create(OpCodes.Ldloca, ctx.StateVariable));
-						body.Instructions.Insert(targetIndex++, Instruction.Create(OpCodes.Ldc_I4_S, (sbyte)fl));
-						body.Instructions.Insert(targetIndex++, Instruction.Create(OpCodes.Ldc_I4, (int)incr));
-						body.Instructions.Insert(targetIndex++, Instruction.Create(OpCodes.Call, ctx.Ctx.CfgCtxNext));
-						body.Instructions.Insert(targetIndex++, Instruction.Create(OpCodes.Pop));
-					}
-					first = body.Instructions[headerIndex];
-				}
-			}
-			else {
-				// Explicit
-
-				CFGState exit;
-				if (!ctx.StatesMap.TryGetValue(key.ExitState, out exit)) {
-					// Create new exit state from random seed
-					var seed = ctx.Random.NextUInt32();
-					exit = new CFGState(seed);
-					body.Instructions.Insert(targetIndex++, first = Instruction.Create(OpCodes.Ldloca, ctx.StateVariable));
-					body.Instructions.Insert(targetIndex++, Instruction.Create(OpCodes.Ldc_I4, (int)seed));
-					body.Instructions.Insert(targetIndex++, Instruction.Create(OpCodes.Call, ctx.Ctx.CfgCtxCtor));
-
-					ctx.StatesMap[key.ExitState] = exit;
->>>>>>> f8bab6a1
 				}
 				else {
 					if (!ReplaceNormal(entry.Key, entry.Value)) return false;
@@ -225,5 +18,10 @@
 
 			return true;
 		}
+
+		private static void EnsureNoInlining(MethodDef method) {
+			method.ImplAttributes &= ~MethodImplAttributes.AggressiveInlining;
+			method.ImplAttributes |= MethodImplAttributes.NoInlining;
+		}
 	}
 }