--- conflicted
+++ resolved
@@ -9,37 +9,6 @@
 using dnlib.DotNet.Emit;
 
 namespace Confuser.Protections.Constants {
-<<<<<<< HEAD
-	internal class CEContext {
-		public IConfuserContext Context;
-		public ConstantProtection Protection;
-		public ModuleDef Module;
-
-		public FieldDef BufferField;
-		public FieldDef DataField;
-		public TypeDef DataType;
-		public MethodDef InitMethod;
-
-		public uint DecoderCount;
-		public List<Tuple<MethodDef, DecoderDesc>> Decoders;
-
-		public EncodeElements Elements;
-		public List<uint> EncodedBuffer;
-
-		public Mode Mode;
-		public IEncodeMode ModeHandler;
-
-		public IDynCipherService DynCipher;
-		public IMarkerService Marker;
-		public INameService Name;
-		public IRandomGenerator Random;
-		public ITraceService Trace;
-
-		public TypeDef CfgCtxType;
-		public MethodDef CfgCtxCtor;
-		public MethodDef CfgCtxNext;
-		public Dictionary<MethodDef, List<Tuple<Instruction, uint, IMethod>>> ReferenceRepl;
-=======
 	internal sealed class CEContext {
 		internal IConfuserContext Context;
 		internal ConstantProtection Protection;
@@ -49,7 +18,7 @@
 		internal TypeDef DataType;
 		internal MethodDef InitMethod;
 
-		internal int DecoderCount;
+		internal uint DecoderCount;
 		internal List<Tuple<MethodDef, DecoderDesc>> Decoders;
 
 		internal EncodeElements Elements;
@@ -71,7 +40,6 @@
 
 		internal readonly LateMutationFieldUpdate EncodingBufferSizeUpdate = new LateMutationFieldUpdate();
 		internal readonly LateMutationFieldUpdate KeySeedUpdate = new LateMutationFieldUpdate();
->>>>>>> 10d91d4a
 	}
 
 	internal class DecoderDesc {
