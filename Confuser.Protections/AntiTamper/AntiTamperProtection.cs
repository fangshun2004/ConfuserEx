--- conflicted
+++ resolved
@@ -2,13 +2,8 @@
 using System.ComponentModel.Composition;
 using Confuser.Core;
 using Confuser.Protections.AntiTamper;
-<<<<<<< HEAD
 using Confuser.Protections.Services;
 using Microsoft.Extensions.DependencyInjection;
-=======
-using dnlib.DotNet;
-using dnlib.DotNet.Writer;
->>>>>>> f8bab6a1
 
 namespace Confuser.Protections {
 	[Export(typeof(IProtection))]
@@ -34,102 +29,10 @@
 		void IConfuserComponent.Initialize(IServiceCollection collection) =>
 			collection.AddTransient(typeof(IAntiTamperService), (p) => new AntiTamperService(this));
 
-<<<<<<< HEAD
 		void IConfuserComponent.PopulatePipeline(IProtectionPipeline pipeline) {
+			pipeline.InsertPostStage(PipelineStage.BeginModule, new ModuleWriterSetupPhase(this));
 			pipeline.InsertPreStage(PipelineStage.OptimizeMethods, new InjectPhase(this));
 			pipeline.InsertPreStage(PipelineStage.EndModule, new MetadataPhase(this));
-=======
-		protected override void PopulatePipeline(ProtectionPipeline pipeline) {
-			pipeline.InsertPostStage(PipelineStage.BeginModule, new ModuleWriterSetupPhase(this));
-			pipeline.InsertPreStage(PipelineStage.OptimizeMethods, new InjectPhase(this));
-			pipeline.InsertPreStage(PipelineStage.EndModule, new MDPhase(this));
-		}
-
-		public void ExcludeMethod(ConfuserContext context, MethodDef method) {
-			ProtectionParameters.GetParameters(context, method).Remove(this);
-		}
-
-		class ModuleWriterSetupPhase : ProtectionPhase {
-			public ModuleWriterSetupPhase(AntiTamperProtection parent) : base(parent) { }
-
-			/// <inheritdoc />
-			public override ProtectionTargets Targets => ProtectionTargets.Methods;
-
-			/// <inheritdoc />
-			public override string Name => "Anti-tamper module writer preparation";
-
-			/// <inheritdoc />
-			protected override void Execute(ConfuserContext context, ProtectionParameters parameters) {
-				if (!parameters.Targets.Any()) return;
-
-				if (context.CurrentModuleWriterOptions is NativeModuleWriterOptions nativeOptions) {
-					context.RequestNative(false);
-				}
-			}
-		}
-
-		class InjectPhase : ProtectionPhase {
-			public InjectPhase(AntiTamperProtection parent)
-				: base(parent) { }
-
-			public override ProtectionTargets Targets {
-				get { return ProtectionTargets.Methods; }
-			}
-
-			public override string Name {
-				get { return "Anti-tamper helpers injection"; }
-			}
-
-			protected override void Execute(ConfuserContext context, ProtectionParameters parameters) {
-				if (!parameters.Targets.Any())
-					return;
-
-				Mode mode = parameters.GetParameter(context, context.CurrentModule, "mode", Mode.Normal);
-				IModeHandler modeHandler;
-				switch (mode) {
-					case Mode.Normal:
-						modeHandler = new NormalMode();
-						break;
-					case Mode.Anti:
-						modeHandler = new AntiMode();
-						break;
-					case Mode.JIT:
-						modeHandler = new JITMode();
-						break;
-					default:
-						throw new UnreachableException();
-				}
-				modeHandler.HandleInject((AntiTamperProtection)Parent, context, parameters);
-				context.Annotations.Set(context.CurrentModule, HandlerKey, modeHandler);
-			}
-		}
-
-		class MDPhase : ProtectionPhase {
-			public MDPhase(AntiTamperProtection parent)
-				: base(parent) { }
-
-			public override ProtectionTargets Targets {
-				get { return ProtectionTargets.Methods; }
-			}
-
-			public override string Name {
-				get { return "Anti-tamper metadata preparation"; }
-			}
-
-			protected override void Execute(ConfuserContext context, ProtectionParameters parameters) {
-				if (!parameters.Targets.Any())
-					return;
-
-				var modeHandler = context.Annotations.Get<IModeHandler>(context.CurrentModule, HandlerKey);
-				modeHandler.HandleMD((AntiTamperProtection)Parent, context, parameters);
-			}
-		}
-
-		enum Mode {
-			Normal,
-			Anti,
-			JIT
->>>>>>> f8bab6a1
 		}
 	}
 }